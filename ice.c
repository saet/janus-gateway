/*! \file    ice.c
 * \author   Lorenzo Miniero <lorenzo@meetecho.com>
 * \copyright GNU General Public License v3
 * \brief    ICE/STUN/TURN processing
 * \details  Implementation (based on libnice) of the ICE process. The
 * code handles the whole ICE process, from the gathering of candidates
 * to the final setup of a virtual channel RTP and RTCP can be transported
 * on. Incoming RTP and RTCP packets from peers are relayed to the associated
 * plugins by means of the incoming_rtp and incoming_rtcp callbacks. Packets
 * to be sent to peers are relayed by peers invoking the relay_rtp and
 * relay_rtcp gateway callbacks instead. 
 * 
 * \ingroup protocols
 * \ref protocols
 */
 
#include <ifaddrs.h>
#include <poll.h>
#include <net/if.h>
#include <sys/socket.h>
#include <sys/time.h>
#include <netdb.h>
#include <fcntl.h>
#include <stun/usages/bind.h>
#include <nice/debug.h>

#include "janus.h"
#include "debug.h"
#include "ice.h"
#include "turnrest.h"
#include "sdp.h"
#include "rtpsrtp.h"
#include "rtcp.h"
#include "apierror.h"
#include "ip-utils.h"
#include "events.h"

/* STUN server/port, if any */
static char *janus_stun_server = NULL;
static uint16_t janus_stun_port = 0;

char *janus_ice_get_stun_server(void) {
	return janus_stun_server;
}
uint16_t janus_ice_get_stun_port(void) {
	return janus_stun_port;
}


/* TURN server/port and credentials, if any */
static char *janus_turn_server = NULL;
static uint16_t janus_turn_port = 0;
static char *janus_turn_user = NULL, *janus_turn_pwd = NULL;
static NiceRelayType janus_turn_type = NICE_RELAY_TYPE_TURN_UDP;

char *janus_ice_get_turn_server(void) {
	return janus_turn_server;
}
uint16_t janus_ice_get_turn_port(void) {
	return janus_turn_port;
}


/* TURN REST API support, if any */
char *janus_ice_get_turn_rest_api(void) {
#ifndef HAVE_LIBCURL
	return NULL;
#else
	return (char *)janus_turnrest_get_backend();
#endif
}


/* ICE-Lite status */
static gboolean janus_ice_lite_enabled;
gboolean janus_ice_is_ice_lite_enabled(void) {
	return janus_ice_lite_enabled;
}

/* ICE-TCP support (only libnice >= 0.1.8, currently broken) */
static gboolean janus_ice_tcp_enabled;
gboolean janus_ice_is_ice_tcp_enabled(void) {
	return janus_ice_tcp_enabled;
}

/* IPv6 support (still mostly WIP) */
static gboolean janus_ipv6_enabled;
gboolean janus_ice_is_ipv6_enabled(void) {
	return janus_ipv6_enabled;
}

/* Whether BUNDLE support is mandatory or not (false by default) */
static gboolean janus_force_bundle;
void janus_ice_force_bundle(gboolean forced) {
	janus_force_bundle = forced;
	JANUS_LOG(LOG_INFO, "BUNDLE %s going to be forced\n", janus_force_bundle ? "is" : "is NOT");
}
gboolean janus_ice_is_bundle_forced(void) {
	return janus_force_bundle;
}

/* Whether rtcp-mux support is mandatory or not (false by default) */
static gboolean janus_force_rtcpmux;
static gint janus_force_rtcpmux_blackhole_port = 1234;
static gint janus_force_rtcpmux_blackhole_fd = -1;
void janus_ice_force_rtcpmux(gboolean forced) {
	janus_force_rtcpmux = forced;
	JANUS_LOG(LOG_INFO, "rtcp-mux %s going to be forced\n", janus_force_rtcpmux ? "is" : "is NOT");
	if(!janus_force_rtcpmux) {
		/*
		 * Since rtcp-mux is NOT going to be forced, we need to do some magic to get rid of unneeded
		 * RTCP components when rtcp-mux is indeed negotiated when creating a PeerConnection. In
		 * particular, there's no way to remove a component in libnice (you can only remove streams),
		 * and you can read why this is a problem here:
		 * 		https://github.com/meetecho/janus-gateway/issues/154
		 * 		https://github.com/meetecho/janus-gateway/pull/362
		 * This means that, to effectively do that without just ignoring the component, we need
		 * to set a dummy candidate on it to "trick" libnice into thinking ICE is done for it.
		 * Since libnice will still occasionally send keepalives to the dummy peer, and we don't
		 * want it to send messages to a service that might not like it, we create a "blackhole"
		 * UDP server to receive all those keepalives and then just discard them.
		 */
		int blackhole = socket(AF_INET, SOCK_DGRAM, 0);
		if(blackhole < 0) {
			JANUS_LOG(LOG_WARN, "Error creating RTCP component blackhole socket, using port %d instead\n", janus_force_rtcpmux_blackhole_port);
			return;
		}
		fcntl(blackhole, F_SETFL, O_NONBLOCK);
		struct sockaddr_in serveraddr;
		serveraddr.sin_family = AF_INET;
		serveraddr.sin_addr.s_addr = htonl(INADDR_ANY);
		serveraddr.sin_port = htons(0);		/* Choose a random port, that works for us */
		if(bind(blackhole, (struct sockaddr *)&serveraddr, sizeof(serveraddr)) < 0) {
			JANUS_LOG(LOG_WARN, "Error binding RTCP component blackhole socket, using port %d instead\n", janus_force_rtcpmux_blackhole_port);
			close(blackhole);
			return;
		}
		socklen_t len = sizeof(serveraddr);
		if(getsockname(blackhole, (struct sockaddr *)&serveraddr, &len) < 0) {
			JANUS_LOG(LOG_WARN, "Error retrieving port assigned to RTCP component blackhole socket, using port %d instead\n", janus_force_rtcpmux_blackhole_port);
			close(blackhole);
			return;
		}
		janus_force_rtcpmux_blackhole_port = ntohs(serveraddr.sin_port);
		JANUS_LOG(LOG_VERB, "  -- RTCP component blackhole socket bound to port %d\n", janus_force_rtcpmux_blackhole_port);
		janus_force_rtcpmux_blackhole_fd = blackhole;
	}
}
gint janus_ice_get_rtcpmux_blackhole_port(void) {
	return janus_force_rtcpmux_blackhole_port;
}
gboolean janus_ice_is_rtcpmux_forced(void) {
	return janus_force_rtcpmux;
}


/* libnice debugging */
static gboolean janus_ice_debugging_enabled;
gboolean janus_ice_is_ice_debugging_enabled(void) {
	return janus_ice_debugging_enabled;
}
void janus_ice_debugging_enable(void) {
	JANUS_LOG(LOG_VERB, "Enabling libnice debugging...\n");
	if(g_getenv("NICE_DEBUG") == NULL) {
		JANUS_LOG(LOG_WARN, "No NICE_DEBUG environment variable set, setting maximum debug\n");
		g_setenv("NICE_DEBUG", "all", TRUE);
	}
	if(g_getenv("G_MESSAGES_DEBUG") == NULL) {
		JANUS_LOG(LOG_WARN, "No G_MESSAGES_DEBUG environment variable set, setting maximum debug\n");
		g_setenv("G_MESSAGES_DEBUG", "all", TRUE);
	}
	JANUS_LOG(LOG_VERB, "Debugging NICE_DEBUG=%s G_MESSAGES_DEBUG=%s\n",
		g_getenv("NICE_DEBUG"), g_getenv("G_MESSAGES_DEBUG"));
	janus_ice_debugging_enabled = TRUE;
	nice_debug_enable(strstr(g_getenv("NICE_DEBUG"), "all") || strstr(g_getenv("NICE_DEBUG"), "stun"));
}
void janus_ice_debugging_disable(void) {
	JANUS_LOG(LOG_VERB, "Disabling libnice debugging...\n");
	janus_ice_debugging_enabled = FALSE;
	nice_debug_disable(TRUE);
}


/* NAT 1:1 stuff */
static gboolean nat_1_1_enabled = FALSE;
void janus_ice_enable_nat_1_1(void) {
	nat_1_1_enabled = TRUE;
}

/* Interface/IP enforce/ignore lists */
GList *janus_ice_enforce_list = NULL, *janus_ice_ignore_list = NULL;
janus_mutex ice_list_mutex;

void janus_ice_enforce_interface(const char *ip) {
	if(ip == NULL)
		return;
	/* Is this an IP or an interface? */
	janus_mutex_lock(&ice_list_mutex);
	janus_ice_enforce_list = g_list_append(janus_ice_enforce_list, (gpointer)ip);
	janus_mutex_unlock(&ice_list_mutex);
}
gboolean janus_ice_is_enforced(const char *ip) {
	if(ip == NULL || janus_ice_enforce_list == NULL)
		return false;
	janus_mutex_lock(&ice_list_mutex);
	GList *temp = janus_ice_enforce_list;
	while(temp) {
		const char *enforced = (const char *)temp->data;
		if(enforced != NULL && strstr(ip, enforced)) {
			janus_mutex_unlock(&ice_list_mutex);
			return true;
		}
		temp = temp->next;
	}
	janus_mutex_unlock(&ice_list_mutex);
	return false;
}

void janus_ice_ignore_interface(const char *ip) {
	if(ip == NULL)
		return;
	/* Is this an IP or an interface? */
	janus_mutex_lock(&ice_list_mutex);
	janus_ice_ignore_list = g_list_append(janus_ice_ignore_list, (gpointer)ip);
	if(janus_ice_enforce_list != NULL) {
		JANUS_LOG(LOG_WARN, "Added %s to the ICE ignore list, but the ICE enforce list is not empty: the ICE ignore list will not be used\n", ip);
	}
	janus_mutex_unlock(&ice_list_mutex);
}
gboolean janus_ice_is_ignored(const char *ip) {
	if(ip == NULL || janus_ice_ignore_list == NULL)
		return false;
	janus_mutex_lock(&ice_list_mutex);
	GList *temp = janus_ice_ignore_list;
	while(temp) {
		const char *ignored = (const char *)temp->data;
		if(ignored != NULL && strstr(ip, ignored)) {
			janus_mutex_unlock(&ice_list_mutex);
			return true;
		}
		temp = temp->next;
	}
	janus_mutex_unlock(&ice_list_mutex);
	return false;
}


/* Frequency of statistics via event handlers (one second by default) */
static int janus_ice_event_stats_period = 1;
void janus_ice_set_event_stats_period(int period) {
	janus_ice_event_stats_period = period;
}
int janus_ice_get_event_stats_period(void) {
	return janus_ice_event_stats_period;
}


/* RTP/RTCP port range */
uint16_t rtp_range_min = 0;
uint16_t rtp_range_max = 0;


/* Helpers to demultiplex protocols */
static gboolean janus_is_dtls(gchar *buf) {
	return ((*buf >= 20) && (*buf <= 64));
}

static gboolean janus_is_rtp(gchar *buf) {
	janus_rtp_header *header = (janus_rtp_header *)buf;
	return ((header->type < 64) || (header->type >= 96));
}

static gboolean janus_is_rtcp(gchar *buf) {
	janus_rtp_header *header = (janus_rtp_header *)buf;
	return ((header->type >= 64) && (header->type < 96));
}


#define JANUS_ICE_PACKET_AUDIO	0
#define JANUS_ICE_PACKET_VIDEO	1
#define JANUS_ICE_PACKET_DATA	2
/* Janus enqueued (S)RTP/(S)RTCP packet to send */
typedef struct janus_ice_queued_packet {
	char *data;
	gint length;
	gint type;
	gboolean control;
	gboolean encrypted;
} janus_ice_queued_packet;
/* This is a static, fake, message we use as a trigger to send a DTLS alert */
static janus_ice_queued_packet janus_ice_dtls_alert;


/* Time, in seconds, that should pass with no media (audio or video) being
 * received before Janus notifies you about this with a receiving=false */
#define DEFAULT_NO_MEDIA_TIMER	1
static uint no_media_timer = DEFAULT_NO_MEDIA_TIMER;
void janus_set_no_media_timer(uint timer) {
	no_media_timer = timer;
	if(no_media_timer == 0)
		JANUS_LOG(LOG_VERB, "Disabling no-media timer\n");
	else
		JANUS_LOG(LOG_VERB, "Setting no-media timer to %ds\n", no_media_timer);
}
uint janus_get_no_media_timer(void) {
	return no_media_timer;
}


/* Maximum value, in milliseconds, for the NACK queue/retransmissions (default=500ms) */
#define DEFAULT_MAX_NACK_QUEUE	500
/* Maximum ignore count after retransmission (200ms) */
#define MAX_NACK_IGNORE			200000

static uint max_nack_queue = DEFAULT_MAX_NACK_QUEUE;
void janus_set_max_nack_queue(uint mnq) {
	max_nack_queue = mnq;
	if(max_nack_queue == 0)
		JANUS_LOG(LOG_VERB, "Disabling NACK queue\n");
	else
		JANUS_LOG(LOG_VERB, "Setting max NACK queue to %ds\n", max_nack_queue);
}
uint janus_get_max_nack_queue(void) {
	return max_nack_queue;
}
/* Helper to clean old NACK packets in the buffer when they exceed the queue time limit */
static void janus_cleanup_nack_buffer(gint64 now, janus_ice_stream *stream) {
	if(stream && stream->rtp_component) {
		janus_ice_component *component = stream->rtp_component;
		janus_mutex_lock(&component->mutex);
		if(component->retransmit_buffer) {
			janus_rtp_packet *p = (janus_rtp_packet *)g_queue_peek_head(component->retransmit_buffer);
			while(p && (now - p->created >= (gint64)max_nack_queue*1000)) {
				/* Packet is too old, get rid of it */
				g_queue_pop_head(component->retransmit_buffer);
				/* Remove from hashtable too */
				janus_rtp_header *header = (janus_rtp_header *)p->data;
				guint16 seq = ntohs(header->seq_number);
				g_hash_table_remove(component->retransmit_seqs, GUINT_TO_POINTER(seq));
				/* Free the packet */
				g_free(p->data);
				p->data = NULL;
				g_free(p);
				p = (janus_rtp_packet *)g_queue_peek_head(component->retransmit_buffer);
			}
		}
		janus_mutex_unlock(&component->mutex);
	}
}


#define SEQ_MISSING_WAIT 12000 /*  12ms */
#define SEQ_NACKED_WAIT 155000 /* 155ms */
/* janus_seq_info list functions */
static void janus_seq_append(janus_seq_info **head, janus_seq_info *new_seq) {
	if(*head == NULL) {
		new_seq->prev = new_seq;
		new_seq->next = new_seq;
		*head = new_seq;
	} else {
		janus_seq_info *last_seq = (*head)->prev;
		new_seq->prev = last_seq;
		new_seq->next = *head;
		(*head)->prev = new_seq;
		last_seq->next = new_seq;
	}
}
static janus_seq_info *janus_seq_pop_head(janus_seq_info **head) {
	janus_seq_info *pop_seq = *head;
	if(pop_seq) {
		janus_seq_info *new_head = pop_seq->next;
		if(pop_seq == new_head || new_head == NULL) {
			*head = NULL;
		} else {
			*head = new_head;
			new_head->prev = pop_seq->prev;
			new_head->prev->next = new_head;
		}
	}
	return pop_seq;
}
void janus_seq_list_free(janus_seq_info **head) {
	if(!*head)
		return;
	janus_seq_info *cur = *head;
	do {
		janus_seq_info *next = cur->next;
		g_free(cur);
		cur = next;
	} while(cur != *head);
	*head = NULL;
}
static int janus_seq_in_range(guint16 seqn, guint16 start, guint16 len) {
	/* Supports wrapping sequence (easier with int range) */
	int n = seqn;
	int nh = (1<<16) + n;
	int s = start;
	int e = s + len;
	return (s <= n && n < e) || (s <= nh && nh < e);
}


/* Internal method for relaying RTCP messages, optionally filtering them in case they come from plugins */
void janus_ice_relay_rtcp_internal(janus_ice_handle *handle, int video, char *buf, int len, gboolean filter_rtcp);


/* Map of active plugin sessions */
static GHashTable *plugin_sessions;
static janus_mutex plugin_sessions_mutex;
gboolean janus_plugin_session_is_alive(janus_plugin_session *plugin_session) {
	/* Make sure this plugin session is still alive */
	janus_mutex_lock_nodebug(&plugin_sessions_mutex);
	janus_plugin_session *result = g_hash_table_lookup(plugin_sessions, plugin_session);
	janus_mutex_unlock_nodebug(&plugin_sessions_mutex);
	if(result == NULL) {
		JANUS_LOG(LOG_ERR, "Invalid plugin session (%p)\n", plugin_session);
	}
	return (result != NULL);
}

static void janus_ice_notify_media(janus_ice_handle *handle, gboolean video, gboolean up) {
	if(handle == NULL)
		return;
	/* Prepare JSON event to notify user/application */
	JANUS_LOG(LOG_VERB, "[%"SCNu64"] Notifying that we %s receiving %s\n",
		handle->handle_id, up ? "are" : "are NOT", video ? "video" : "audio");
	janus_session *session = (janus_session *)handle->session;
	if(session == NULL)
		return;
	json_t *event = json_object();
	json_object_set_new(event, "janus", json_string("media"));
	json_object_set_new(event, "session_id", json_integer(session->session_id));
	json_object_set_new(event, "sender", json_integer(handle->handle_id));
	json_object_set_new(event, "type", json_string(video ? "video" : "audio"));
	json_object_set_new(event, "receiving", up ? json_true() : json_false());
	if(!up && no_media_timer > 1)
		json_object_set_new(event, "seconds", json_integer(no_media_timer));
	/* Send the event */
	JANUS_LOG(LOG_VERB, "[%"SCNu64"] Sending event to transport...\n", handle->handle_id);
	janus_session_notify_event(session, event);
	/* Notify event handlers as well */
	if(janus_events_is_enabled()) {
		json_t *info = json_object();
		json_object_set_new(info, "media", json_string(video ? "video" : "audio"));
		json_object_set_new(info, "receiving", up ? json_true() : json_false());
		if(!up && no_media_timer > 1)
			json_object_set_new(info, "seconds", json_integer(no_media_timer));
		janus_events_notify_handlers(JANUS_EVENT_TYPE_MEDIA, session->session_id, handle->handle_id, info);
	}
}

void janus_ice_notify_hangup(janus_ice_handle *handle, const char *reason) {
	if(handle == NULL)
		return;
	/* Prepare JSON event to notify user/application */
	JANUS_LOG(LOG_VERB, "[%"SCNu64"] Notifying WebRTC hangup; %p\n", handle->handle_id, handle);
	janus_session *session = (janus_session *)handle->session;
	if(session == NULL)
		return;
	json_t *event = json_object();
	json_object_set_new(event, "janus", json_string("hangup"));
	json_object_set_new(event, "session_id", json_integer(session->session_id));
	json_object_set_new(event, "sender", json_integer(handle->handle_id));
	if(reason != NULL)
		json_object_set_new(event, "reason", json_string(reason));
	/* Send the event */
	JANUS_LOG(LOG_VERB, "[%"SCNu64"] Sending event to transport...; %p\n", handle->handle_id, handle);
	janus_session_notify_event(session, event);
	/* Notify event handlers as well */
	if(janus_events_is_enabled()) {
		json_t *info = json_object();
		json_object_set_new(info, "connection", json_string("hangup"));
		janus_events_notify_handlers(JANUS_EVENT_TYPE_WEBRTC, session->session_id, handle->handle_id, info);
	}
}


/* Trickle helpers */
janus_ice_trickle *janus_ice_trickle_new(const char *transaction, json_t *candidate) {
	if(transaction == NULL || candidate == NULL)
		return NULL;
	janus_ice_trickle *trickle = g_malloc0(sizeof(janus_ice_trickle));
	if(trickle == NULL) {
		JANUS_LOG(LOG_FATAL, "Memory error!\n");
		return NULL;
	}
	trickle->received = janus_get_monotonic_time();
	trickle->transaction = g_strdup(transaction);
	trickle->candidate = json_deep_copy(candidate);
	return trickle;
}

gint janus_ice_trickle_parse(janus_ice_handle *handle, json_t *candidate, const char **error) {
	const char *ignore_error = NULL;
	if (error == NULL) {
		error = &ignore_error;
	}
	if(handle == NULL) {
		*error = "Invalid handle";
		return JANUS_ERROR_HANDLE_NOT_FOUND;
	}
	/* Parse trickle candidate */
	if(!json_is_object(candidate) || json_object_get(candidate, "completed") != NULL) {
		JANUS_LOG(LOG_VERB, "No more remote candidates for handle %"SCNu64"!\n", handle->handle_id);
		janus_flags_set(&handle->webrtc_flags, JANUS_ICE_HANDLE_WEBRTC_ALL_TRICKLES);
	} else {
		/* Handle remote candidate */
		json_t *mid = json_object_get(candidate, "sdpMid");
		if(!mid) {
			*error = "Trickle error: missing mandatory element (sdpMid)";
			return JANUS_ERROR_MISSING_MANDATORY_ELEMENT;
		}
		if(!json_is_string(mid)) {
			*error = "Trickle error: invalid element type (sdpMid should be a string)";
			return JANUS_ERROR_INVALID_ELEMENT_TYPE;
		}
		json_t *mline = json_object_get(candidate, "sdpMLineIndex");
		if(!mline) {
			*error = "Trickle error: missing mandatory element (sdpMLineIndex)";
			return JANUS_ERROR_MISSING_MANDATORY_ELEMENT;
		}
		if(!json_is_integer(mline) || json_integer_value(mline) < 0) {
			*error = "Trickle error: invalid element type (sdpMLineIndex should be an integer)";
			return JANUS_ERROR_INVALID_ELEMENT_TYPE;
		}
		json_t *rc = json_object_get(candidate, "candidate");
		if(!rc) {
			*error = "Trickle error: missing mandatory element (candidate)";
			return JANUS_ERROR_MISSING_MANDATORY_ELEMENT;
		}
		if(!json_is_string(rc)) {
			*error = "Trickle error: invalid element type (candidate should be a string)";
			return JANUS_ERROR_INVALID_ELEMENT_TYPE;
		}
		JANUS_LOG(LOG_VERB, "[%"SCNu64"] Trickle candidate (%s): %s\n", handle->handle_id, json_string_value(mid), json_string_value(rc));
		/* Parse it */
		int sdpMLineIndex = json_integer_value(mline);
		if(janus_flags_is_set(&handle->webrtc_flags, JANUS_ICE_HANDLE_WEBRTC_BUNDLE) && sdpMLineIndex != 0) {
			JANUS_LOG(LOG_VERB, "[%"SCNu64"] Got a %s candidate but we're bundling, ignoring...\n", handle->handle_id, json_string_value(mid));
			return 0;
		}
		int video = 0, data = 0;
		/* FIXME badly, we should have an array of m-lines in the handle object */
		switch(sdpMLineIndex) {
			case 0:
				if(handle->audio_stream == NULL) {
					video = handle->video_stream ? 1 : 0;
					data = !video;
				}
				break;
			case 1:
				if(handle->audio_stream == NULL) {
					data = 1;
				} else {
					video = handle->video_stream ? 1 : 0;
					data = !video;
				}
				break;
			case 2:
				data = 1;
				break;
			default:
				/* FIXME We don't support more than 3 m-lines right now */
				*error = "Trickle error: invalid element type (sdpMLineIndex not [0,2])";
				return JANUS_ERROR_INVALID_ELEMENT_TYPE;
		}
#ifndef HAVE_SCTP
		data = 0;
#endif
<<<<<<< HEAD
		janus_ice_stream *stream = video ? handle->video_stream : (data ? handle->data_stream : handle->audio_stream);
		if(stream == NULL) {
			*error = "Trickle error: invalid element type (no such stream)";
			return JANUS_ERROR_TRICKE_INVALID_STREAM;
		}
		int res = janus_sdp_parse_candidate(stream, json_string_value(rc), 1);
		if(res != 0) {
			JANUS_LOG(LOG_ERR, "[%"SCNu64"] Failed to parse candidate... (%d)\n", handle->handle_id, res);
			/* FIXME Should we return an error? */
=======
		if(janus_flags_is_set(&handle->webrtc_flags, JANUS_ICE_HANDLE_WEBRTC_BUNDLE)
				&& sdpMLineIndex != 0) {
			JANUS_LOG(LOG_VERB, "[%"SCNu64"] Got a %s candidate but we're bundling, ignoring...\n", handle->handle_id, json_string_value(mid));
		} else {
			janus_ice_stream *stream = janus_flags_is_set(&handle->webrtc_flags, JANUS_ICE_HANDLE_WEBRTC_BUNDLE) ?
				g_hash_table_lookup(handle->streams, GUINT_TO_POINTER(handle->bundle_id)) :
				(video ? handle->video_stream : (data ? handle->data_stream : handle->audio_stream));
			if(stream == NULL) {
				*error = "Trickle error: invalid element type (no such stream)";
				return JANUS_ERROR_TRICKE_INVALID_STREAM;
			}
			int res = janus_sdp_parse_candidate(stream, json_string_value(rc), 1);
			if(res != 0) {
				JANUS_LOG(LOG_ERR, "[%"SCNu64"] Failed to parse candidate... (%d)\n", handle->handle_id, res);
				/* FIXME Should we return an error? */
			}
>>>>>>> bf2efc4b
		}
	}
	return 0;
}

void janus_ice_trickle_destroy(janus_ice_trickle *trickle) {
	if(trickle == NULL)
		return;
	g_free(trickle->transaction);
	trickle->transaction = NULL;
	if(trickle->candidate)
		json_decref(trickle->candidate);
	trickle->candidate = NULL;
	g_free(trickle);
}


/* libnice initialization */
void janus_ice_init(gboolean ice_lite, gboolean ice_tcp, gboolean ipv6, uint16_t rtp_min_port, uint16_t rtp_max_port) {
	janus_ice_lite_enabled = ice_lite;
	janus_ice_tcp_enabled = ice_tcp;
	janus_ipv6_enabled = ipv6;
	JANUS_LOG(LOG_INFO, "Initializing ICE stuff (%s mode, ICE-TCP candidates %s, IPv6 support %s)\n",
		janus_ice_lite_enabled ? "Lite" : "Full",
		janus_ice_tcp_enabled ? "enabled" : "disabled",
		janus_ipv6_enabled ? "enabled" : "disabled");
	if(janus_ice_tcp_enabled) {
#ifndef HAVE_LIBNICE_TCP
		JANUS_LOG(LOG_WARN, "libnice version < 0.1.8, disabling ICE-TCP support\n");
		janus_ice_tcp_enabled = FALSE;
#else
		if(!janus_ice_lite_enabled) {
			JANUS_LOG(LOG_WARN, "ICE-TCP only works in libnice if you enable ICE Lite too: disabling ICE-TCP support\n");
			janus_ice_tcp_enabled = FALSE;
		}
#endif
	}
	/* libnice debugging is disabled unless explicitly stated */
	nice_debug_disable(TRUE);

	/*! \note The RTP/RTCP port range configuration may be just a placeholder: for
	 * instance, libnice supports this since 0.1.0, but the 0.1.3 on Fedora fails
	 * when linking with an undefined reference to \c nice_agent_set_port_range 
	 * so this is checked by the install.sh script in advance. */
	rtp_range_min = rtp_min_port;
	rtp_range_max = rtp_max_port;
	if(rtp_range_max < rtp_range_min) {
		JANUS_LOG(LOG_WARN, "Invalid ICE port range: %"SCNu16" > %"SCNu16"\n", rtp_range_min, rtp_range_max);
	} else if(rtp_range_min > 0 || rtp_range_max > 0) {
#ifndef HAVE_PORTRANGE
		JANUS_LOG(LOG_WARN, "nice_agent_set_port_range unavailable, port range disabled\n");
#else
		JANUS_LOG(LOG_INFO, "ICE port range: %"SCNu16"-%"SCNu16"\n", rtp_range_min, rtp_range_max);
#endif
	}

	/* We keep track of plugin sessions to avoid problems */
	plugin_sessions = g_hash_table_new(NULL, NULL);
	janus_mutex_init(&plugin_sessions_mutex);

#ifdef HAVE_LIBCURL
	/* Initialize the TURN REST API client stack, whether we're going to use it or not */
	janus_turnrest_init();
#endif

}

void janus_ice_deinit(void) {
	if(janus_force_rtcpmux_blackhole_fd > -1)
		close(janus_force_rtcpmux_blackhole_fd);
#ifdef HAVE_LIBCURL
	janus_turnrest_deinit();
#endif
}

int janus_ice_set_stun_server(gchar *stun_server, uint16_t stun_port) {
	if(stun_server == NULL)
		return 0;	/* No initialization needed */
	if(stun_port == 0)
		stun_port = 3478;
	JANUS_LOG(LOG_INFO, "STUN server to use: %s:%u\n", stun_server, stun_port);
	/* Resolve address to get an IP */
	struct addrinfo *res = NULL;
	janus_network_address addr;
	janus_network_address_string_buffer addr_buf;
	if(getaddrinfo(stun_server, NULL, NULL, &res) != 0 ||
			janus_network_address_from_sockaddr(res->ai_addr, &addr) != 0 ||
			janus_network_address_to_string_buffer(&addr, &addr_buf) != 0) {
		JANUS_LOG(LOG_ERR, "Could not resolve %s...\n", stun_server);
		if(res)
			freeaddrinfo(res);
		return -1;
	}
	freeaddrinfo(res);
	janus_stun_server = g_strdup(janus_network_address_string_from_buffer(&addr_buf));
	if(janus_stun_server == NULL) {
		JANUS_LOG(LOG_ERR, "Could not resolve %s...\n", stun_server);
		return -1;
	}
	janus_stun_port = stun_port;
	JANUS_LOG(LOG_INFO, "  >> %s:%u (%s)\n", janus_stun_server, janus_stun_port, addr.family == AF_INET ? "IPv4" : "IPv6");
	/* Test the STUN server */
	StunAgent stun;
	stun_agent_init (&stun, STUN_ALL_KNOWN_ATTRIBUTES, STUN_COMPATIBILITY_RFC5389, 0);
	StunMessage msg;
	uint8_t buf[1500];
	size_t len = stun_usage_bind_create(&stun, &msg, buf, 1500);
	JANUS_LOG(LOG_INFO, "Testing STUN server: message is of %zu bytes\n", len);
	/* Use the janus_network_address info to drive the socket creation */
	int fd = socket(addr.family, SOCK_DGRAM, 0);
	if(fd < 0) {
		JANUS_LOG(LOG_FATAL, "Error creating socket for STUN BINDING test\n");
		return -1;
	}
	struct sockaddr *address = NULL, *remote = NULL;
	struct sockaddr_in address4, remote4;
	struct sockaddr_in6 address6, remote6;
	socklen_t addrlen = 0;
	if(addr.family == AF_INET) {
		memset(&address4, 0, sizeof(address4));
		address4.sin_family = AF_INET;
		address4.sin_port = 0;
		address4.sin_addr.s_addr = INADDR_ANY;
		memset(&remote4, 0, sizeof(remote4));
		remote4.sin_family = AF_INET;
		remote4.sin_port = htons(janus_stun_port);
		memcpy(&remote4.sin_addr, &addr.ipv4, sizeof(addr.ipv4));
		address = (struct sockaddr *)(&address4);
		remote = (struct sockaddr *)(&remote4);
		addrlen = sizeof(remote4);
	} else if(addr.family == AF_INET6) {
		memset(&address6, 0, sizeof(address6));
		address6.sin6_family = AF_INET6;
		address6.sin6_port = 0;
		address6.sin6_addr = in6addr_any;
		memset(&remote6, 0, sizeof(remote6));
		remote6.sin6_family = AF_INET6;
		remote6.sin6_port = htons(janus_stun_port);
		memcpy(&remote6.sin6_addr, &addr.ipv6, sizeof(addr.ipv6));
		remote6.sin6_addr = addr.ipv6;
		address = (struct sockaddr *)(&address6);
		remote = (struct sockaddr *)(&remote6);
		addrlen = sizeof(remote6);
	}
	if(bind(fd, address, addrlen) < 0) {
		JANUS_LOG(LOG_FATAL, "Bind failed for STUN BINDING test: %d (%s)\n", errno, strerror(errno));
		close(fd);
		return -1;
	}
	int bytes = sendto(fd, buf, len, 0, remote, addrlen);
	if(bytes < 0) {
		JANUS_LOG(LOG_FATAL, "Error sending STUN BINDING test\n");
		close(fd);
		return -1;
	}
	JANUS_LOG(LOG_VERB, "  >> Sent %d bytes %s:%u, waiting for reply...\n", bytes, janus_stun_server, janus_stun_port);
	struct timeval timeout;
	fd_set readfds;
	FD_ZERO(&readfds);
	FD_SET(fd, &readfds);
	timeout.tv_sec = 5;	/* FIXME Don't wait forever */
	timeout.tv_usec = 0;
	select(fd+1, &readfds, NULL, NULL, &timeout);
	if(!FD_ISSET(fd, &readfds)) {
		JANUS_LOG(LOG_FATAL, "No response to our STUN BINDING test\n");
		close(fd);
		return -1;
	}
	bytes = recvfrom(fd, buf, 1500, 0, remote, &addrlen);
	JANUS_LOG(LOG_VERB, "  >> Got %d bytes...\n", bytes);
	if(stun_agent_validate (&stun, &msg, buf, bytes, NULL, NULL) != STUN_VALIDATION_SUCCESS) {
		JANUS_LOG(LOG_FATAL, "Failed to validate STUN BINDING response\n");
		close(fd);
		return -1;
	}
	StunClass class = stun_message_get_class(&msg);
	StunMethod method = stun_message_get_method(&msg);
	if(class != STUN_RESPONSE || method != STUN_BINDING) {
		JANUS_LOG(LOG_FATAL, "Unexpected STUN response: %d/%d\n", class, method);
		close(fd);
		return -1;
	}
	StunMessageReturn ret = stun_message_find_xor_addr(&msg, STUN_ATTRIBUTE_XOR_MAPPED_ADDRESS, (struct sockaddr_storage *)address, &addrlen);
	JANUS_LOG(LOG_VERB, "  >> XOR-MAPPED-ADDRESS: %d\n", ret);
	if(ret == STUN_MESSAGE_RETURN_SUCCESS) {
		if(janus_network_address_from_sockaddr((struct sockaddr *)address, &addr) != 0 ||
				janus_network_address_to_string_buffer(&addr, &addr_buf) != 0) {
			JANUS_LOG(LOG_ERR, "Could not resolve XOR-MAPPED-ADDRESS...\n");
		} else {
			const char *public_ip = janus_network_address_string_from_buffer(&addr_buf);
			JANUS_LOG(LOG_INFO, "  >> Our public address is %s\n", public_ip);
			janus_set_public_ip(public_ip);
			close(fd);
		}
		return 0;
	}
	ret = stun_message_find_addr(&msg, STUN_ATTRIBUTE_MAPPED_ADDRESS, (struct sockaddr_storage *)address, &addrlen);
	JANUS_LOG(LOG_VERB, "  >> MAPPED-ADDRESS: %d\n", ret);
	if(ret == STUN_MESSAGE_RETURN_SUCCESS) {
		if(janus_network_address_from_sockaddr((struct sockaddr *)address, &addr) != 0 ||
				janus_network_address_to_string_buffer(&addr, &addr_buf) != 0) {
			JANUS_LOG(LOG_ERR, "Could not resolve MAPPED-ADDRESS...\n");
		} else {
			const char *public_ip = janus_network_address_string_from_buffer(&addr_buf);
			JANUS_LOG(LOG_INFO, "  >> Our public address is %s\n", public_ip);
			janus_set_public_ip(public_ip);
			close(fd);
		}
		return 0;
	}
	close(fd);
	return -1;
}

int janus_ice_set_turn_server(gchar *turn_server, uint16_t turn_port, gchar *turn_type, gchar *turn_user, gchar *turn_pwd) {
	if(turn_server == NULL)
		return 0;	/* No initialization needed */
	if(turn_type == NULL)
		turn_type = (char *)"udp";
	if(turn_port == 0)
		turn_port = 3478;
	JANUS_LOG(LOG_INFO, "TURN server to use: %s:%u (%s)\n", turn_server, turn_port, turn_type);
	if(!strcasecmp(turn_type, "udp")) {
		janus_turn_type = NICE_RELAY_TYPE_TURN_UDP;
	} else if(!strcasecmp(turn_type, "tcp")) {
		janus_turn_type = NICE_RELAY_TYPE_TURN_TCP;
	} else if(!strcasecmp(turn_type, "tls")) {
		janus_turn_type = NICE_RELAY_TYPE_TURN_TLS;
	} else {
		JANUS_LOG(LOG_ERR, "Unsupported relay type '%s'...\n", turn_type);
		return -1;
	}
	/* Resolve address to get an IP */
	struct addrinfo *res = NULL;
	janus_network_address addr;
	janus_network_address_string_buffer addr_buf;
	if(getaddrinfo(turn_server, NULL, NULL, &res) != 0 ||
			janus_network_address_from_sockaddr(res->ai_addr, &addr) != 0 ||
			janus_network_address_to_string_buffer(&addr, &addr_buf) != 0) {
		JANUS_LOG(LOG_ERR, "Could not resolve %s...\n", turn_server);
		if(res)
			freeaddrinfo(res);
		return -1;
	}
	freeaddrinfo(res);
	g_free(janus_turn_server);
	janus_turn_server = g_strdup(janus_network_address_string_from_buffer(&addr_buf));
	if(janus_turn_server == NULL) {
		JANUS_LOG(LOG_ERR, "Could not resolve %s...\n", turn_server);
		return -1;
	}
	janus_turn_port = turn_port;
	JANUS_LOG(LOG_VERB, "  >> %s:%u\n", janus_turn_server, janus_turn_port);
	g_free(janus_turn_user);
	janus_turn_user = NULL;
	if(turn_user)
		janus_turn_user = g_strdup(turn_user);
	g_free(janus_turn_pwd);
	janus_turn_pwd = NULL;
	if(turn_pwd)
		janus_turn_pwd = g_strdup(turn_pwd);
	return 0;
}

int janus_ice_set_turn_rest_api(gchar *api_server, gchar *api_key, gchar *api_method) {
#ifndef HAVE_LIBCURL
	JANUS_LOG(LOG_ERR, "Janus has been nuilt with no libcurl support, TURN REST API unavailable\n");
	return -1; 
#else
	if(api_server != NULL &&
			(strstr(api_server, "http://") != api_server && strstr(api_server, "https://") != api_server)) {
		JANUS_LOG(LOG_ERR, "Invalid TURN REST API backend: not an HTTP address\n");
		return -1;
	}
	janus_turnrest_set_backend(api_server, api_key, api_method);
	JANUS_LOG(LOG_INFO, "TURN REST API backend: %s\n", api_server ? api_server : "(disabled)");
#endif
	return 0;
}


/* ICE stuff */
static const gchar *janus_ice_state_name[] = 
{
	"disconnected",
	"gathering",
	"connecting",
	"connected",
	"ready",
	"failed"
};
const gchar *janus_get_ice_state_name(gint state) {
	if(state < 0 || state > 5)
		return NULL;
	return janus_ice_state_name[state];
}


/* ICE Handles */
void janus_ice_free(const janus_refcount *handle_ref);
void janus_ice_plugin_session_free(const janus_refcount *app_handle_ref);
void janus_ice_stream_free(const janus_refcount *handle_ref);
void janus_ice_component_free(const janus_refcount *handle_ref);

janus_ice_handle *janus_ice_handle_create(void *core_session, const char *opaque_id) {
	if(core_session == NULL)
		return NULL;
	janus_session *session = (janus_session *)core_session;
	janus_ice_handle *handle = NULL;
	guint64 handle_id = 0;
	while(handle_id == 0) {
		handle_id = janus_random_uint64();
		handle = janus_session_handles_find(session, handle_id);
		if(handle != NULL) {
			/* Handle ID already taken, try another one */
			janus_refcount_decrease(&handle->ref);	/* janus_session_handles_find increases it */
			handle_id = 0;
		}
	}
	handle = (janus_ice_handle *)g_malloc0(sizeof(janus_ice_handle));
	JANUS_LOG(LOG_INFO, "Creating new handle in session %"SCNu64": %"SCNu64"; %p %p\n", session->session_id, handle_id, core_session, handle);
	if(handle == NULL) {
		JANUS_LOG(LOG_FATAL, "Memory error!\n");
		return NULL;
	}
	janus_refcount_init(&handle->ref, janus_ice_free);
	janus_refcount_increase(&session->ref);
	handle->session = core_session;
	if(opaque_id)
		handle->opaque_id = g_strdup(opaque_id);
	handle->created = janus_get_monotonic_time();
	handle->handle_id = handle_id;
	handle->app = NULL;
	handle->app_handle = NULL;
	handle->queued_packets = g_async_queue_new();
	janus_mutex_init(&handle->mutex);
	janus_session_handles_insert(session, handle);
	return handle;
}

gint janus_ice_handle_attach_plugin(void *core_session, janus_ice_handle *handle, janus_plugin *plugin) {
	if(core_session == NULL)
		return JANUS_ERROR_SESSION_NOT_FOUND;
	janus_session *session = (janus_session *)core_session;
	if(plugin == NULL)
		return JANUS_ERROR_PLUGIN_NOT_FOUND;
	if(handle == NULL)
		return JANUS_ERROR_HANDLE_NOT_FOUND;
	if(handle->app != NULL) {
		/* This handle is already attached to a plugin */
		return JANUS_ERROR_PLUGIN_ATTACH;
	}
	int error = 0;
	janus_plugin_session *session_handle = g_malloc0(sizeof(janus_plugin_session));
	if(session_handle == NULL) {
		JANUS_LOG(LOG_FATAL, "Memory error!\n");
		return JANUS_ERROR_UNKNOWN;	/* FIXME Do we need something like "Internal Server Error"? */
	}
	session_handle->gateway_handle = handle;
	session_handle->plugin_handle = NULL;
	g_atomic_int_set(&session_handle->stopped, 0);
	plugin->create_session(session_handle, &error);
	if(error) {
		/* TODO Make error struct to pass verbose information */
		g_free(session_handle);
		janus_mutex_unlock(&session->mutex);
		return error;
	}
	janus_refcount_init(&session_handle->ref, janus_ice_plugin_session_free);
	/* Handle and plugin session reference each other */
	janus_refcount_increase(&session_handle->ref);
	//~ janus_refcount_increase(&handle->ref);
	handle->app = plugin;
	handle->app_handle = session_handle;
	/* Add this plugin session to active sessions map */
	janus_mutex_lock(&plugin_sessions_mutex);
	g_hash_table_insert(plugin_sessions, session_handle, session_handle);
	janus_mutex_unlock(&plugin_sessions_mutex);
	/* Notify event handlers */
	if(janus_events_is_enabled())
		janus_events_notify_handlers(JANUS_EVENT_TYPE_HANDLE,
			session->session_id, handle->handle_id, "attached", plugin->get_package(), handle->opaque_id);
	return 0;
}

gint janus_ice_handle_destroy(void *core_session, janus_ice_handle *handle) {
	/* session->mutex has to be locked when calling this function */
	if(core_session == NULL)
		return JANUS_ERROR_SESSION_NOT_FOUND;
	janus_session *session = (janus_session *)core_session;
	if(handle == NULL)
		return JANUS_ERROR_HANDLE_NOT_FOUND;
	if(!g_atomic_int_compare_and_exchange(&handle->destroyed, 0, 1))
		return 0;
	/* Remove the session from active sessions map */
	janus_mutex_lock(&plugin_sessions_mutex);
	gboolean found = g_hash_table_remove(plugin_sessions, handle->app_handle);
	if (!found) {
		janus_mutex_unlock(&plugin_sessions_mutex);
		return JANUS_ERROR_HANDLE_NOT_FOUND;
	}
	janus_mutex_unlock(&plugin_sessions_mutex);
	janus_plugin *plugin_t = (janus_plugin *)handle->app;
	if(plugin_t == NULL) {
		/* There was no plugin attached, probably something went wrong there */
		janus_refcount_decrease(&handle->ref);
		janus_flags_set(&handle->webrtc_flags, JANUS_ICE_HANDLE_WEBRTC_ALERT);
		janus_flags_set(&handle->webrtc_flags, JANUS_ICE_HANDLE_WEBRTC_STOP);
		if(handle->iceloop != NULL) {
			if(handle->audio_id > 0) {
				nice_agent_attach_recv(handle->agent, handle->audio_id, 1, g_main_loop_get_context (handle->iceloop), NULL, NULL);
				if(!janus_flags_is_set(&handle->webrtc_flags, JANUS_ICE_HANDLE_WEBRTC_RTCPMUX))
					nice_agent_attach_recv(handle->agent, handle->audio_id, 2, g_main_loop_get_context (handle->iceloop), NULL, NULL);
			}
			if(handle->video_id > 0) {
				nice_agent_attach_recv(handle->agent, handle->video_id, 1, g_main_loop_get_context (handle->iceloop), NULL, NULL);
				if(!janus_flags_is_set(&handle->webrtc_flags, JANUS_ICE_HANDLE_WEBRTC_RTCPMUX))
					nice_agent_attach_recv(handle->agent, handle->video_id, 2, g_main_loop_get_context (handle->iceloop), NULL, NULL);
			}
			if(handle->data_id > 0) {
				nice_agent_attach_recv(handle->agent, handle->data_id, 1, g_main_loop_get_context (handle->iceloop), NULL, NULL);
			}
			if(handle->iceloop != NULL && g_main_loop_is_running(handle->iceloop)) {
				g_main_loop_quit(handle->iceloop);
			}
		}
		return 0;
	}
	JANUS_LOG(LOG_INFO, "Detaching handle from %s; %p %p %p %p\n", plugin_t->get_name(), handle, handle->app_handle, handle->app_handle->gateway_handle, handle->app_handle->plugin_handle);
	/* Actually detach handle... */
	int error = 0;
	if(g_atomic_int_compare_and_exchange(&handle->app_handle->stopped, 0, 1)) {
		handle->app_handle->gateway_handle = NULL;
		/* Notify the plugin that the session's over */
		plugin_t->destroy_session(handle->app_handle, &error);
		/* We only unref when actually freeing the ICE handle */
	}
	/* Get rid of the handle now */
	if(g_atomic_int_compare_and_exchange(&handle->dump_packets, 1, 0)) {
		janus_text2pcap_close(handle->text2pcap);
		g_clear_pointer(&handle->text2pcap, janus_text2pcap_free);
	}
	janus_flags_set(&handle->webrtc_flags, JANUS_ICE_HANDLE_WEBRTC_STOP);
	janus_ice_webrtc_hangup(handle, "Detach");

	/* Prepare JSON event to notify user/application */
	json_t *event = json_object();
	json_object_set_new(event, "janus", json_string("detached"));
	json_object_set_new(event, "session_id", json_integer(session->session_id));
	json_object_set_new(event, "sender", json_integer(handle->handle_id));
	/* Send the event */
	JANUS_LOG(LOG_VERB, "[%"SCNu64"] Sending event to transport...; %p\n", handle->handle_id, handle);
	janus_session_notify_event(session, event);
	/* We only actually destroy the handle later */
	JANUS_LOG(LOG_VERB, "[%"SCNu64"] Handle detached (error=%d), scheduling destruction\n", handle->handle_id, error);
	/* Notify event handlers as well */
	if(janus_events_is_enabled())
		janus_events_notify_handlers(JANUS_EVENT_TYPE_HANDLE,
			session->session_id, handle->handle_id, "detached", plugin_t->get_package(), NULL);
	/* Unref the handle: we only unref the session too when actually freeing the handle, so that it is freed before that */
	janus_refcount_decrease(&handle->ref);
	return error;
}

void janus_ice_free(const janus_refcount *handle_ref) {
	janus_ice_handle *handle = janus_refcount_containerof(handle_ref, janus_ice_handle, ref);
	/* This stack can be destroyed, free all the resources */
	janus_mutex_lock(&handle->mutex);
	if(handle->queued_packets != NULL)
		g_async_queue_unref(handle->queued_packets);
	if(handle->app_handle != NULL)
		janus_refcount_decrease(&handle->app_handle->ref);
	janus_mutex_unlock(&handle->mutex);
	janus_ice_webrtc_free(handle);
	JANUS_LOG(LOG_INFO, "[%"SCNu64"] Handle and related resources freed; %p %p\n", handle->handle_id, handle, handle->session);
	/* Finally, unref the session and free the handle */
	if(handle->session != NULL) {
		janus_session *session = (janus_session *)handle->session;
		janus_refcount_decrease(&session->ref);
	}
	g_free(handle->opaque_id);
	g_free(handle);
}

void janus_ice_plugin_session_free(const janus_refcount *app_handle_ref) {
	janus_plugin_session *app_handle = janus_refcount_containerof(app_handle_ref, janus_plugin_session, ref);
	/* This app handle can be destroyed, free all the resources */
	g_free(app_handle);
}

void janus_ice_webrtc_hangup(janus_ice_handle *handle, const char *reason) {
	if(handle == NULL)
		return;
	if(janus_flags_is_set(&handle->webrtc_flags, JANUS_ICE_HANDLE_WEBRTC_ALERT))
		return;
	janus_flags_set(&handle->webrtc_flags, JANUS_ICE_HANDLE_WEBRTC_ALERT);
	janus_flags_set(&handle->webrtc_flags, JANUS_ICE_HANDLE_WEBRTC_CLEANING);
	if(!janus_flags_is_set(&handle->webrtc_flags, JANUS_ICE_HANDLE_WEBRTC_STOP)) {
		janus_plugin *plugin = (janus_plugin *)handle->app;
		if(plugin != NULL) {
			JANUS_LOG(LOG_VERB, "[%"SCNu64"] Telling the plugin about the hangup because of a %s (%s)\n",
				handle->handle_id, reason, plugin->get_name());
			if(plugin && plugin->hangup_media && janus_plugin_session_is_alive(handle->app_handle))
				plugin->hangup_media(handle->app_handle);
			/* User will be notified only after the actual hangup */
			handle->hangup_reason = reason;
		}
	}
	if(handle->queued_packets != NULL && handle->send_thread_created)
#if GLIB_CHECK_VERSION(2, 46, 0)
		g_async_queue_push_front(handle->queued_packets, &janus_ice_dtls_alert);
#else
		g_async_queue_push(handle->queued_packets, &janus_ice_dtls_alert);
#endif
	/* Get rid of the loop */
	if(handle->send_thread == NULL) {
		if(handle->iceloop != NULL) {
			if(handle->audio_id > 0) {
				nice_agent_attach_recv(handle->agent, handle->audio_id, 1, g_main_loop_get_context (handle->iceloop), NULL, NULL);
				if(!janus_flags_is_set(&handle->webrtc_flags, JANUS_ICE_HANDLE_WEBRTC_RTCPMUX))
					nice_agent_attach_recv(handle->agent, handle->audio_id, 2, g_main_loop_get_context (handle->iceloop), NULL, NULL);
			}
			if(handle->video_id > 0) {
				nice_agent_attach_recv(handle->agent, handle->video_id, 1, g_main_loop_get_context (handle->iceloop), NULL, NULL);
				if(!janus_flags_is_set(&handle->webrtc_flags, JANUS_ICE_HANDLE_WEBRTC_RTCPMUX))
					nice_agent_attach_recv(handle->agent, handle->video_id, 2, g_main_loop_get_context (handle->iceloop), NULL, NULL);
			}
			if(handle->data_id > 0) {
				nice_agent_attach_recv(handle->agent, handle->data_id, 1, g_main_loop_get_context (handle->iceloop), NULL, NULL);
			}
			if(g_main_loop_is_running(handle->iceloop)) {
				JANUS_LOG(LOG_VERB, "[%"SCNu64"] Forcing ICE loop to quit (%s)\n", handle->handle_id, g_main_loop_is_running(handle->iceloop) ? "running" : "NOT running");
				g_main_loop_quit(handle->iceloop);
				if (handle->icectx != NULL) {
					g_main_context_wakeup(handle->icectx);
				}
			}
		}
	}
}

void janus_ice_webrtc_free(janus_ice_handle *handle) {
	if(handle == NULL)
		return;
	janus_mutex_lock(&handle->mutex);
	janus_flags_clear(&handle->webrtc_flags, JANUS_ICE_HANDLE_WEBRTC_READY);
	if(handle->iceloop != NULL) {
		g_main_loop_unref (handle->iceloop);
		handle->iceloop = NULL;
	}
	if(handle->icectx != NULL) {
		g_main_context_unref (handle->icectx);
		handle->icectx = NULL;
	}
	if(handle->streams != NULL) {
		janus_ice_stream_destroy(handle->streams, handle->audio_stream);
		handle->audio_stream = NULL;
		janus_ice_stream_destroy(handle->streams, handle->video_stream);
		handle->video_stream = NULL;
		janus_ice_stream_destroy(handle->streams, handle->data_stream);
		handle->data_stream = NULL;
		g_hash_table_destroy(handle->streams);
		handle->streams = NULL;
	}
	if(handle->agent != NULL) {
		if(G_IS_OBJECT(handle->agent))
			g_object_unref(handle->agent);
		handle->agent = NULL;
	}
	handle->agent_created = 0;
	if(handle->pending_trickles) {
		while(handle->pending_trickles) {
			GList *temp = g_list_first(handle->pending_trickles);
			handle->pending_trickles = g_list_remove_link(handle->pending_trickles, temp);
			janus_ice_trickle *trickle = (janus_ice_trickle *)temp->data;
			g_list_free(temp);
			janus_ice_trickle_destroy(trickle);
		}
	}
	handle->pending_trickles = NULL;
	g_free(handle->rtp_profile);
	handle->rtp_profile = NULL;
	g_free(handle->local_sdp);
	handle->local_sdp = NULL;
	g_free(handle->remote_sdp);
	handle->remote_sdp = NULL;
	g_free(handle->audio_mid);
	handle->audio_mid = NULL;
	g_free(handle->video_mid);
	handle->video_mid = NULL;
	g_free(handle->data_mid);
	handle->data_mid = NULL;
	handle->icethread = NULL;
	janus_flags_clear(&handle->webrtc_flags, JANUS_ICE_HANDLE_WEBRTC_READY);
	janus_flags_clear(&handle->webrtc_flags, JANUS_ICE_HANDLE_WEBRTC_CLEANING);
	janus_flags_clear(&handle->webrtc_flags, JANUS_ICE_HANDLE_WEBRTC_HAS_AGENT);
	if (!janus_flags_is_set(&handle->webrtc_flags, JANUS_ICE_HANDLE_WEBRTC_STOP) && handle->hangup_reason) {
		janus_ice_notify_hangup(handle, handle->hangup_reason);
	}
	handle->hangup_reason = NULL;
	janus_mutex_unlock(&handle->mutex);
	JANUS_LOG(LOG_INFO, "[%"SCNu64"] WebRTC resources freed; %p %p\n", handle->handle_id, handle, handle->session);
}

void janus_ice_stream_destroy(GHashTable *container, janus_ice_stream *stream) {
	if(!stream || !g_atomic_int_compare_and_exchange(&stream->destroyed, 0, 1))
		return;
	if(container != NULL)
		g_hash_table_remove(container, GUINT_TO_POINTER(stream->stream_id));
	if(stream->components != NULL) {
		janus_ice_component_destroy(stream->components, stream->rtp_component);
		stream->rtp_component = NULL;
		janus_ice_component_destroy(stream->components, stream->rtcp_component);
		stream->rtcp_component = NULL;
		g_hash_table_destroy(stream->components);
	}
	janus_ice_handle *handle = stream->handle;
	if(handle != NULL) {
		janus_refcount_decrease(&handle->ref);
		stream->handle = NULL;
	}
	janus_refcount_decrease(&stream->ref);
}

void janus_ice_stream_free(const janus_refcount *stream_ref) {
	janus_ice_stream *stream = janus_refcount_containerof(stream_ref, janus_ice_stream, ref);
	/* This stream can be destroyed, free all the resources */
	stream->handle = NULL;
	g_free(stream->remote_hashing);
	stream->remote_hashing = NULL;
	g_free(stream->remote_fingerprint);
	stream->remote_fingerprint = NULL;
	g_free(stream->ruser);
	stream->ruser = NULL;
	g_free(stream->rpass);
	stream->rpass = NULL;
	g_free(stream->rid[0]);
	stream->rid[0] = NULL;
	g_free(stream->rid[1]);
	stream->rid[1] = NULL;
	g_free(stream->rid[2]);
	stream->rid[2] = NULL;
	g_list_free(stream->audio_payload_types);
	stream->audio_payload_types = NULL;
	g_list_free(stream->video_payload_types);
	stream->video_payload_types = NULL;
	g_free(stream->audio_rtcp_ctx);
	stream->audio_rtcp_ctx = NULL;
	g_free(stream->video_rtcp_ctx[0]);
	stream->video_rtcp_ctx[0] = NULL;
	g_free(stream->video_rtcp_ctx[1]);
	stream->video_rtcp_ctx[1] = NULL;
	g_free(stream->video_rtcp_ctx[2]);
	stream->video_rtcp_ctx[2] = NULL;
	stream->audio_first_ntp_ts = 0;
	stream->audio_first_rtp_ts = 0;
	stream->video_first_ntp_ts[0] = 0;
	stream->video_first_ntp_ts[1] = 0;
	stream->video_first_ntp_ts[2] = 0;
	stream->video_first_rtp_ts[0] = 0;
	stream->video_first_rtp_ts[1] = 0;
	stream->video_first_rtp_ts[2] = 0;
	stream->audio_last_ts = 0;
	stream->video_last_ts = 0;
	g_free(stream);
	stream = NULL;
}

void janus_ice_component_destroy(GHashTable *container, janus_ice_component *component) {
	if(!component || !g_atomic_int_compare_and_exchange(&component->destroyed, 0, 1))
		return;
	if(container != NULL)
		g_hash_table_remove(container, GUINT_TO_POINTER(component->component_id));
	janus_ice_stream *stream = component->stream;
	if(stream != NULL) {
		janus_refcount_decrease(&stream->ref);
		component->stream = NULL;
	}
	janus_refcount_decrease(&component->ref);
}

void janus_ice_component_free(const janus_refcount *component_ref) {
	janus_ice_component *component = janus_refcount_containerof(component_ref, janus_ice_component, ref);
	if(component->icestate_source != NULL) {
		g_source_destroy(component->icestate_source);
		g_source_unref(component->icestate_source);
		component->icestate_source = NULL;
	}
	if(component->dtlsrt_source != NULL) {
		g_source_destroy(component->dtlsrt_source);
		g_source_unref(component->dtlsrt_source);
		component->dtlsrt_source = NULL;
	}
	if(component->dtls != NULL) {
		janus_dtls_srtp_destroy(component->dtls);
		janus_refcount_decrease(&component->dtls->ref);
		component->dtls = NULL;
	}
	if(component->retransmit_buffer != NULL) {
		janus_rtp_packet *p = NULL;
		while((p = (janus_rtp_packet *)g_queue_pop_head(component->retransmit_buffer)) != NULL) {
			/* Remove from hashtable too */
			janus_rtp_header *header = (janus_rtp_header *)p->data;
			guint16 seq = ntohs(header->seq_number);
			g_hash_table_remove(component->retransmit_seqs, GUINT_TO_POINTER(seq));
			/* Free the packet */
			g_free(p->data);
			p->data = NULL;
			g_free(p);
		}
		g_queue_free(component->retransmit_buffer);
		g_hash_table_destroy(component->retransmit_seqs);
	}
	if(component->candidates != NULL) {
		GSList *i = NULL, *candidates = component->candidates;
		for (i = candidates; i; i = i->next) {
			NiceCandidate *c = (NiceCandidate *) i->data;
			if(c != NULL) {
				nice_candidate_free(c);
				c = NULL;
			}
		}
		g_slist_free(candidates);
		candidates = NULL;
	}
	component->candidates = NULL;
	if(component->local_candidates != NULL) {
		GSList *i = NULL, *candidates = component->local_candidates;
		for (i = candidates; i; i = i->next) {
			gchar *c = (gchar *) i->data;
			g_free(c);
		}
		g_slist_free(candidates);
		candidates = NULL;
	}
	component->local_candidates = NULL;
	if(component->remote_candidates != NULL) {
		GSList *i = NULL, *candidates = component->remote_candidates;
		for (i = candidates; i; i = i->next) {
			gchar *c = (gchar *) i->data;
			g_free(c);
		}
		g_slist_free(candidates);
		candidates = NULL;
	}
	component->remote_candidates = NULL;
	g_free(component->selected_pair);
	component->selected_pair = NULL;
	if(component->last_seqs_audio)
		janus_seq_list_free(&component->last_seqs_audio);
	if(component->last_seqs_video[0])
		janus_seq_list_free(&component->last_seqs_video[0]);
	if(component->last_seqs_video[1])
		janus_seq_list_free(&component->last_seqs_video[1]);
	if(component->last_seqs_video[2])
		janus_seq_list_free(&component->last_seqs_video[2]);
	g_free(component);
	//~ janus_mutex_unlock(&handle->mutex);
}

/* Call plugin slow_link callback if enough NACKs within a second */
#define SLOW_LINK_NACKS_PER_SEC 8
static void
janus_slow_link_update(janus_ice_component *component, janus_ice_handle *handle,
		guint nacks, int video, int uplink, gint64 now) {
	/* We keep the counters in different janus_ice_stats objects, depending on the direction */
	gint64 sl_nack_period_ts = uplink ? component->in_stats.sl_nack_period_ts : component->out_stats.sl_nack_period_ts;
	/* Is the NACK too old? */
	if(now-sl_nack_period_ts > 2*G_USEC_PER_SEC) {
		/* Old nacks too old, don't count them */
		if(uplink) {
			component->in_stats.sl_nack_period_ts = now;
			component->in_stats.sl_nack_recent_cnt = 0;
		} else {
			component->out_stats.sl_nack_period_ts = now;
			component->out_stats.sl_nack_recent_cnt = 0;
		}
	}
	if(uplink) {
		component->in_stats.sl_nack_recent_cnt += nacks;
	} else {
		component->out_stats.sl_nack_recent_cnt += nacks;
	}
	gint64 last_slowlink_time = uplink ? component->in_stats.last_slowlink_time : component->out_stats.last_slowlink_time;
	guint sl_nack_recent_cnt = uplink ? component->in_stats.sl_nack_recent_cnt : component->out_stats.sl_nack_recent_cnt;
	if((sl_nack_recent_cnt >= SLOW_LINK_NACKS_PER_SEC) && (now-last_slowlink_time > 1*G_USEC_PER_SEC)) {
		/* Tell the plugin */
		janus_plugin *plugin = (janus_plugin *)handle->app;
		if(plugin && plugin->slow_link && janus_plugin_session_is_alive(handle->app_handle) &&
				!g_atomic_int_get(&handle->app_handle->stopped) &&
				!g_atomic_int_get(&handle->destroyed))
			plugin->slow_link(handle->app_handle, uplink, video);
		/* Notify the user/application too */
		janus_session *session = (janus_session *)handle->session;
		if(session != NULL) {
			json_t *event = json_object();
			json_object_set_new(event, "janus", json_string("slowlink"));
			json_object_set_new(event, "session_id", json_integer(session->session_id));
			json_object_set_new(event, "sender", json_integer(handle->handle_id));
			json_object_set_new(event, "uplink", uplink ? json_true() : json_false());
			json_object_set_new(event, "nacks", json_integer(sl_nack_recent_cnt));
			/* Send the event */
			JANUS_LOG(LOG_VERB, "[%"SCNu64"] Sending event to transport...; %p\n", handle->handle_id, handle);
			janus_session_notify_event(session, event);
			/* Finally, notify event handlers */
			if(janus_events_is_enabled()) {
				json_t *info = json_object();
				json_object_set_new(info, "media", json_string(video ? "video" : "audio"));
				json_object_set_new(info, "slow_link", json_string(uplink ? "uplink" : "downlink"));
				json_object_set_new(info, "nacks_lastsec", json_integer(sl_nack_recent_cnt));
				janus_events_notify_handlers(JANUS_EVENT_TYPE_MEDIA, session->session_id, handle->handle_id, info);
			}
		}
		/* Update the counters */
		if(uplink) {
			component->in_stats.last_slowlink_time = now;
			component->in_stats.sl_nack_period_ts = now;
			component->in_stats.sl_nack_recent_cnt = 0;
		} else {
			component->out_stats.last_slowlink_time = now;
			component->out_stats.sl_nack_period_ts = now;
			component->out_stats.sl_nack_recent_cnt = 0;
		}
	}
}


/* ICE state check timer (needed to check if a failed really is definitive or if things can still improve) */
static gboolean janus_ice_check_failed(gpointer data) {
	janus_ice_component *component = (janus_ice_component *)data;
	if(component == NULL)
		return FALSE;
	janus_ice_stream *stream = component->stream;
	if(!stream)
		goto stoptimer;
	janus_ice_handle *handle = stream->handle;
	if(!handle)
		goto stoptimer;
	if(janus_flags_is_set(&handle->webrtc_flags, JANUS_ICE_HANDLE_WEBRTC_STOP) ||
			janus_flags_is_set(&handle->webrtc_flags, JANUS_ICE_HANDLE_WEBRTC_ALERT))
		goto stoptimer;
	if(component->state == NICE_COMPONENT_STATE_CONNECTED || component->state == NICE_COMPONENT_STATE_READY) {
		/* ICE succeeded in the meanwhile, get rid of this timer */
		JANUS_LOG(LOG_VERB, "[%"SCNu64"] ICE succeeded, disabling ICE state check timer!\n", handle->handle_id);
		goto stoptimer;
	}
	/* Still in the failed state, how much time passed since we first detected it? */
	if(janus_get_monotonic_time() - component->icefailed_detected < 5*G_USEC_PER_SEC) {
		/* Let's wait a little longer */
		return TRUE;
	}
	/* If we got here it means the timer expired, and we should check if this is a failure */
	gboolean trickle_recv = (!janus_flags_is_set(&handle->webrtc_flags, JANUS_ICE_HANDLE_WEBRTC_TRICKLE) || janus_flags_is_set(&handle->webrtc_flags, JANUS_ICE_HANDLE_WEBRTC_ALL_TRICKLES));
	gboolean answer_recv = janus_flags_is_set(&handle->webrtc_flags, JANUS_ICE_HANDLE_WEBRTC_GOT_ANSWER);
	gboolean alert_set = janus_flags_is_set(&handle->webrtc_flags, JANUS_ICE_HANDLE_WEBRTC_ALERT);
	/* We may still be waiting for something... but we don't wait forever */
	gboolean do_wait = TRUE;
	if(janus_get_monotonic_time() - component->icefailed_detected >= 15*G_USEC_PER_SEC) {
		do_wait = FALSE;
	}
	if(!do_wait || (handle && trickle_recv && answer_recv && !alert_set)) {
		/* FIXME Should we really give up for what may be a failure in only one of the media? */
		if(stream->disabled) {
			JANUS_LOG(LOG_WARN, "[%"SCNu64"] ICE failed for component %d in stream %d, but stream is disabled so we don't care...\n",
				handle->handle_id, component->component_id, stream->stream_id);
			goto stoptimer;
		}
		JANUS_LOG(LOG_ERR, "[%"SCNu64"] ICE failed for component %d in stream %d...\n",
			handle->handle_id, component->component_id, stream->stream_id);
		janus_flags_set(&handle->webrtc_flags, JANUS_ICE_HANDLE_WEBRTC_ALERT);
		janus_plugin *plugin = (janus_plugin *)handle->app;
		if(plugin != NULL) {
			JANUS_LOG(LOG_VERB, "[%"SCNu64"] Telling the plugin about it (%s)\n", handle->handle_id, plugin->get_name());
			if(plugin && plugin->hangup_media && janus_plugin_session_is_alive(handle->app_handle))
				plugin->hangup_media(handle->app_handle);
		}
		janus_ice_notify_hangup(handle, "ICE failed");
		goto stoptimer;
	}
	/* Let's wait a little longer */
	JANUS_LOG(LOG_WARN, "[%"SCNu64"] ICE failed for component %d in stream %d, but we're still waiting for some info so we don't care... (trickle %s, answer %s, alert %s)\n",
		handle->handle_id, component->component_id, stream->stream_id,
		trickle_recv ? "received" : "pending",
		answer_recv ? "received" : "pending",
		alert_set ? "set" : "not set");
	return TRUE;

stoptimer:
	if(component->icestate_source != NULL) {
		g_source_destroy(component->icestate_source);
		g_source_unref(component->icestate_source);
		component->icestate_source = NULL;
	}
	return FALSE;
}

/* Callbacks */
static void janus_ice_cb_candidate_gathering_done(NiceAgent *agent, guint stream_id, gpointer user_data) {
	janus_ice_handle *handle = (janus_ice_handle *)user_data;
	if(!handle)
		return;
	JANUS_LOG(LOG_VERB, "[%"SCNu64"] Gathering done for stream %d\n", handle->handle_id, stream_id);
	handle->cdone++;
	janus_ice_stream *stream = g_hash_table_lookup(handle->streams, GUINT_TO_POINTER(stream_id));
	if(!stream) {
		JANUS_LOG(LOG_ERR, "[%"SCNu64"]  No stream %d??\n", handle->handle_id, stream_id);
		return;
	}
	stream->cdone = 1;
}

static void janus_ice_cb_component_state_changed(NiceAgent *agent, guint stream_id, guint component_id, guint state, gpointer ice) {
	janus_ice_handle *handle = (janus_ice_handle *)ice;
	if(!handle)
		return;
	if(component_id > 1 && janus_flags_is_set(&handle->webrtc_flags, JANUS_ICE_HANDLE_WEBRTC_RTCPMUX)) {
		/* State changed for a component we don't need anymore (rtcp-mux) */
		return;
	}
	JANUS_LOG(LOG_VERB, "[%"SCNu64"] Component state changed for component %d in stream %d: %d (%s)\n",
		handle->handle_id, component_id, stream_id, state, janus_get_ice_state_name(state));
	janus_ice_stream *stream = g_hash_table_lookup(handle->streams, GUINT_TO_POINTER(stream_id));
	if(!stream) {
		JANUS_LOG(LOG_ERR, "[%"SCNu64"]     No stream %d??\n", handle->handle_id, stream_id);
		return;
	}
	janus_ice_component *component = g_hash_table_lookup(stream->components, GUINT_TO_POINTER(component_id));
	if(!component) {
		JANUS_LOG(LOG_ERR, "[%"SCNu64"]     No component %d in stream %d??\n", handle->handle_id, component_id, stream_id);
		return;
	}
	component->state = state;
	/* Notify event handlers */
	if(janus_events_is_enabled()) {
		janus_session *session = (janus_session *)handle->session;
		json_t *info = json_object();
		json_object_set_new(info, "ice", json_string(janus_get_ice_state_name(state)));
		json_object_set_new(info, "stream_id", json_integer(stream_id));
		json_object_set_new(info, "component_id", json_integer(component_id));
		janus_events_notify_handlers(JANUS_EVENT_TYPE_WEBRTC, session->session_id, handle->handle_id, info);
	}
	/* Handle new state */
	if((state == NICE_COMPONENT_STATE_CONNECTED || state == NICE_COMPONENT_STATE_READY)) {
		/* Make sure we're not trying to start the thread more than once */
		if(!g_atomic_int_compare_and_exchange(&handle->send_thread_created, 0, 1)) {
			return;
		}
		/* Start the outgoing data thread */
		GError *error = NULL;
		char tname[16];
		g_snprintf(tname, sizeof(tname), "icesend %"SCNu64, handle->handle_id);
		janus_refcount_increase(&handle->ref);
		handle->send_thread = g_thread_try_new(tname, &janus_ice_send_thread, handle, &error);
		if(error != NULL) {
			/* FIXME We should clear some resources... */
			janus_refcount_decrease(&handle->ref);
			JANUS_LOG(LOG_ERR, "[%"SCNu64"] Got error %d (%s) trying to launch the ICE send thread...\n", handle->handle_id, error->code, error->message ? error->message : "??");
			return;
		}
	}
	/* FIXME Even in case the state is 'connected', we wait for the 'new-selected-pair' callback to do anything */
	if(state == NICE_COMPONENT_STATE_FAILED) {
		/* Failed doesn't mean necessarily we need to give up: we may be trickling */
		gboolean alert_set = janus_flags_is_set(&handle->webrtc_flags, JANUS_ICE_HANDLE_WEBRTC_ALERT);
		if(alert_set)
			return;
		gboolean trickle_recv = (!janus_flags_is_set(&handle->webrtc_flags, JANUS_ICE_HANDLE_WEBRTC_TRICKLE) || janus_flags_is_set(&handle->webrtc_flags, JANUS_ICE_HANDLE_WEBRTC_ALL_TRICKLES));
		gboolean answer_recv = janus_flags_is_set(&handle->webrtc_flags, JANUS_ICE_HANDLE_WEBRTC_GOT_ANSWER);
		JANUS_LOG(LOG_WARN, "[%"SCNu64"] ICE failed for component %d in stream %d, but let's give it some time... (trickle %s, answer %s, alert %s)\n",
			handle->handle_id, component_id, stream_id,
			trickle_recv ? "received" : "pending",
			answer_recv ? "received" : "pending",
			alert_set ? "set" : "not set");
		/* In case we haven't started a timer yet, let's do it now */
		if(component->icestate_source == NULL && component->icefailed_detected == 0) {
			component->icefailed_detected = janus_get_monotonic_time();
			component->icestate_source = g_timeout_source_new(500);
			g_source_set_callback(component->icestate_source, janus_ice_check_failed, component, NULL);
			guint id = g_source_attach(component->icestate_source, handle->icectx);
			JANUS_LOG(LOG_VERB, "[%"SCNu64"] Creating ICE state check timer with ID %u\n", handle->handle_id, id);
		}
	}
}

#ifndef HAVE_LIBNICE_TCP
static void janus_ice_cb_new_selected_pair (NiceAgent *agent, guint stream_id, guint component_id, gchar *local, gchar *remote, gpointer ice) {
#else
static void janus_ice_cb_new_selected_pair (NiceAgent *agent, guint stream_id, guint component_id, NiceCandidate *local, NiceCandidate *remote, gpointer ice) {
#endif
	janus_ice_handle *handle = (janus_ice_handle *)ice;
	if(!handle)
		return;
	if(component_id > 1 && janus_flags_is_set(&handle->webrtc_flags, JANUS_ICE_HANDLE_WEBRTC_RTCPMUX)) {
		/* New selected pair for a component we don't need anymore (rtcp-mux) */
		return;
	}
#ifndef HAVE_LIBNICE_TCP
	JANUS_LOG(LOG_VERB, "[%"SCNu64"] New selected pair for component %d in stream %d: %s <-> %s\n", handle ? handle->handle_id : 0, component_id, stream_id, local, remote);
#else
	JANUS_LOG(LOG_VERB, "[%"SCNu64"] New selected pair for component %d in stream %d: %s <-> %s\n", handle ? handle->handle_id : 0, component_id, stream_id, local->foundation, remote->foundation);
#endif
	janus_ice_stream *stream = g_hash_table_lookup(handle->streams, GUINT_TO_POINTER(stream_id));
	if(!stream) {
		JANUS_LOG(LOG_ERR, "[%"SCNu64"]     No stream %d??\n", handle->handle_id, stream_id);
		return;
	}
	janus_ice_component *component = g_hash_table_lookup(stream->components, GUINT_TO_POINTER(component_id));
	if(!component) {
		JANUS_LOG(LOG_ERR, "[%"SCNu64"]     No component %d in stream %d??\n", handle->handle_id, component_id, stream_id);
		return;
	}
	char sp[200];
#ifndef HAVE_LIBNICE_TCP
	g_snprintf(sp, 200, "%s <-> %s", local, remote);
#else
	gchar laddress[NICE_ADDRESS_STRING_LEN], raddress[NICE_ADDRESS_STRING_LEN];
	gint lport = 0, rport = 0;
	nice_address_to_string(&(local->addr), (gchar *)&laddress);
	nice_address_to_string(&(remote->addr), (gchar *)&raddress);
	lport = nice_address_get_port(&(local->addr));
	rport = nice_address_get_port(&(remote->addr));
	const char *ltype = NULL, *rtype = NULL; 
	switch(local->type) {
		case NICE_CANDIDATE_TYPE_HOST:
			ltype = "host";
			break;
		case NICE_CANDIDATE_TYPE_SERVER_REFLEXIVE:
			ltype = "srflx";
			break;
		case NICE_CANDIDATE_TYPE_PEER_REFLEXIVE:
			ltype = "prflx";
			break;
		case NICE_CANDIDATE_TYPE_RELAYED:
			ltype = "relay";
			break;
		default:
			break;
	}
	switch(remote->type) {
		case NICE_CANDIDATE_TYPE_HOST:
			rtype = "host";
			break;
		case NICE_CANDIDATE_TYPE_SERVER_REFLEXIVE:
			rtype = "srflx";
			break;
		case NICE_CANDIDATE_TYPE_PEER_REFLEXIVE:
			rtype = "prflx";
			break;
		case NICE_CANDIDATE_TYPE_RELAYED:
			rtype = "relay";
			break;
		default:
			break;
	}
	g_snprintf(sp, 200, "%s:%d [%s,%s] <-> %s:%d [%s,%s]",
		laddress, lport, ltype, local->transport == NICE_CANDIDATE_TRANSPORT_UDP ? "udp" : "tcp",
		raddress, rport, rtype, remote->transport == NICE_CANDIDATE_TRANSPORT_UDP ? "udp" : "tcp");
#endif
	gchar *prev_selected_pair = component->selected_pair;
	component->selected_pair = g_strdup(sp);
	g_clear_pointer(&prev_selected_pair, g_free);
	/* Notify event handlers */
	if(janus_events_is_enabled()) {
		janus_session *session = (janus_session *)handle->session;
		json_t *info = json_object();
		json_object_set_new(info, "selected-pair", json_string(sp));
		json_object_set_new(info, "stream_id", json_integer(stream_id));
		json_object_set_new(info, "component_id", json_integer(component_id));
		janus_events_notify_handlers(JANUS_EVENT_TYPE_WEBRTC, session->session_id, handle->handle_id, info);
	}
	/* Now we can start the DTLS handshake (FIXME This was on the 'connected' state notification, before) */
	JANUS_LOG(LOG_VERB, "[%"SCNu64"]   Component is ready enough, starting DTLS handshake...\n", handle->handle_id);
	/* Have we been here before? (might happen, when trickling) */
	if(component->dtls != NULL)
		return;
	component->component_connected = janus_get_monotonic_time();
	/* Create DTLS-SRTP context, at last */
	component->dtls = janus_dtls_srtp_create(component, stream->dtls_role);
	if(!component->dtls) {
		JANUS_LOG(LOG_ERR, "[%"SCNu64"]     No component DTLS-SRTP session??\n", handle->handle_id);
		return;
	}
	janus_refcount_increase(&component->dtls->ref);
	janus_dtls_srtp_handshake(component->dtls);
	/* Create retransmission timer */
	component->dtlsrt_source = g_timeout_source_new(100);
	g_source_set_callback(component->dtlsrt_source, janus_dtls_retry, component->dtls, NULL);
	guint id = g_source_attach(component->dtlsrt_source, handle->icectx);
	JANUS_LOG(LOG_VERB, "[%"SCNu64"] Creating retransmission timer with ID %u\n", handle->handle_id, id);
}

#ifndef HAVE_LIBNICE_TCP
static void janus_ice_cb_new_remote_candidate (NiceAgent *agent, guint stream_id, guint component_id, gchar *foundation, gpointer ice) {
#else
static void janus_ice_cb_new_remote_candidate (NiceAgent *agent, NiceCandidate *candidate, gpointer ice) {
#endif
	janus_ice_handle *handle = (janus_ice_handle *)ice;
#ifndef HAVE_LIBNICE_TCP
	JANUS_LOG(LOG_VERB, "[%"SCNu64"] Discovered new remote candidate for component %d in stream %d: foundation=%s\n", handle ? handle->handle_id : 0, component_id, stream_id, foundation);
#else
	const char *ctype = NULL;
	switch(candidate->type) {
		case NICE_CANDIDATE_TYPE_HOST:
			ctype = "host";
			break;
		case NICE_CANDIDATE_TYPE_SERVER_REFLEXIVE:
			ctype = "srflx";
			break;
		case NICE_CANDIDATE_TYPE_PEER_REFLEXIVE:
			ctype = "prflx";
			break;
		case NICE_CANDIDATE_TYPE_RELAYED:
			ctype = "relay";
			break;
		default:
			break;
	}
	guint stream_id = candidate->stream_id;
	guint component_id = candidate->component_id;
	JANUS_LOG(LOG_VERB, "[%"SCNu64"] Discovered new remote candidate for component %d in stream %d: type=%s\n", handle ? handle->handle_id : 0, component_id, stream_id, ctype);
#endif
	if(!handle)
		return;
	if(component_id > 1 && janus_flags_is_set(&handle->webrtc_flags, JANUS_ICE_HANDLE_WEBRTC_RTCPMUX)) {
		/* New remote candidate for a component we don't need anymore (rtcp-mux) */
		return;
	}
	janus_ice_stream *stream = g_hash_table_lookup(handle->streams, GUINT_TO_POINTER(stream_id));
	if(!stream) {
		JANUS_LOG(LOG_ERR, "[%"SCNu64"]     No stream %d??\n", handle->handle_id, stream_id);
		return;
	}
	janus_ice_component *component = g_hash_table_lookup(stream->components, GUINT_TO_POINTER(component_id));
	if(!component) {
		JANUS_LOG(LOG_ERR, "[%"SCNu64"]     No component %d in stream %d??\n", handle->handle_id, component_id, stream_id);
		return;
	}
#ifndef HAVE_LIBNICE_TCP
	/* Get remote candidates and look for the related foundation */
	NiceCandidate *candidate = NULL;
	GSList *candidates = nice_agent_get_remote_candidates(agent, component_id, stream_id), *tmp = candidates;
	while(tmp) {
		NiceCandidate *c = (NiceCandidate *)tmp->data;
		if(candidate == NULL) {
			/* Check if this is what we're looking for */
			if(!strcasecmp(c->foundation, foundation)) {
				/* It is! */
				candidate = c;
				tmp = tmp->next;
				continue;
			}
		}
		nice_candidate_free(c);
		tmp = tmp->next;
	}
	g_slist_free(candidates);
	if(candidate == NULL) {
		JANUS_LOG(LOG_WARN, "Candidate with foundation %s not found?\n", foundation);
		return;
	}
#endif
	/* Render the candidate and add it to the remote_candidates cache for the admin API */
	if(candidate->type != NICE_CANDIDATE_TYPE_PEER_REFLEXIVE) {
		/* ... but only if it's 'prflx', the others we add ourselves */
		goto candidatedone;
	}
	JANUS_LOG(LOG_VERB, "[%"SCNu64"] Stream #%d, Component #%d\n", handle->handle_id, candidate->stream_id, candidate->component_id);
	gchar address[NICE_ADDRESS_STRING_LEN], base_address[NICE_ADDRESS_STRING_LEN];
	gint port = 0, base_port = 0;
	nice_address_to_string(&(candidate->addr), (gchar *)&address);
	port = nice_address_get_port(&(candidate->addr));
	nice_address_to_string(&(candidate->base_addr), (gchar *)&base_address);
	base_port = nice_address_get_port(&(candidate->base_addr));
	JANUS_LOG(LOG_VERB, "[%"SCNu64"]   Address:    %s:%d\n", handle->handle_id, address, port);
	JANUS_LOG(LOG_VERB, "[%"SCNu64"]   Priority:   %d\n", handle->handle_id, candidate->priority);
	JANUS_LOG(LOG_VERB, "[%"SCNu64"]   Foundation: %s\n", handle->handle_id, candidate->foundation);
	char buffer[100];
	if(candidate->transport == NICE_CANDIDATE_TRANSPORT_UDP) {
		g_snprintf(buffer, 100,
			"%s %d %s %d %s %d typ prflx raddr %s rport %d\r\n", 
				candidate->foundation,
				candidate->component_id,
				"udp",
				candidate->priority,
				address,
				port,
				base_address,
				base_port);
	} else {
		if(!janus_ice_tcp_enabled) {
			/* ICETCP support disabled */
			JANUS_LOG(LOG_WARN, "[%"SCNu64"] Skipping prflx TCP candidate, ICETCP support disabled...\n", handle->handle_id);
			goto candidatedone;
		}
#ifndef HAVE_LIBNICE_TCP
		/* TCP candidates are only supported since libnice 0.1.8 */
		JANUS_LOG(LOG_WARN, "[%"SCNu64"] Skipping prflx TCP candidate, the libnice version doesn't support it...\n", handle->handle_id);
			goto candidatedone;
#else
		const char *type = NULL;
		switch(candidate->transport) {
			case NICE_CANDIDATE_TRANSPORT_TCP_ACTIVE:
				type = "active";
				break;
			case NICE_CANDIDATE_TRANSPORT_TCP_PASSIVE:
				type = "passive";
				break;
			case NICE_CANDIDATE_TRANSPORT_TCP_SO:
				type = "so";
				break;
			default:
				break;
		}
		if(type == NULL) {
			/* FIXME Unsupported transport */
			JANUS_LOG(LOG_WARN, "[%"SCNu64"] Unsupported transport, skipping nonUDP/TCP prflx candidate...\n", handle->handle_id);
			goto candidatedone;
		} else {
			g_snprintf(buffer, 100,
				"%s %d %s %d %s %d typ prflx raddr %s rport %d tcptype %s\r\n",
					candidate->foundation,
					candidate->component_id,
					"tcp",
					candidate->priority,
					address,
					port,
					base_address,
					base_port,
					type);
		}
#endif
	}

	/* Save for the summary, in case we need it */
	component->remote_candidates = g_slist_append(component->remote_candidates, g_strdup(buffer));

	/* Notify event handlers */
	if(janus_events_is_enabled()) {
		janus_session *session = (janus_session *)handle->session;
		json_t *info = json_object();
		json_object_set_new(info, "remote-candidate", json_string(buffer));
		json_object_set_new(info, "stream_id", json_integer(stream_id));
		json_object_set_new(info, "component_id", json_integer(component_id));
		janus_events_notify_handlers(JANUS_EVENT_TYPE_WEBRTC, session->session_id, handle->handle_id, info);
	}

candidatedone:
#ifndef HAVE_LIBNICE_TCP
	nice_candidate_free(candidate);
#endif
	return;
}

static void janus_ice_cb_nice_recv(NiceAgent *agent, guint stream_id, guint component_id, guint len, gchar *buf, gpointer ice) {
	janus_ice_component *component = (janus_ice_component *)ice;
	if(!component) {
		JANUS_LOG(LOG_ERR, "No component %d in stream %d??\n", component_id, stream_id);
		return;
	}
	janus_ice_stream *stream = component->stream;
	if(!stream) {
		JANUS_LOG(LOG_ERR, "No stream %d??\n", stream_id);
		return;
	}
	janus_ice_handle *handle = stream->handle;
	if(!handle) {
		JANUS_LOG(LOG_ERR, "No handle for stream %d??\n", stream_id);
		return;
	}
	janus_session *session = (janus_session *)handle->session;
	if(!component->dtls) {	/* Still waiting for the DTLS stack */
		JANUS_LOG(LOG_WARN, "[%"SCNu64"] Still waiting for the DTLS stack for component %d in stream %d...\n", handle->handle_id, component_id, stream_id);
		return;
	}
	/* What is this? */
	if (janus_is_dtls(buf) || (!janus_is_rtp(buf) && !janus_is_rtcp(buf))) {
		/* This is DTLS: either handshake stuff, or data coming from SCTP DataChannels */
		JANUS_LOG(LOG_HUGE, "[%"SCNu64"] Looks like DTLS!\n", handle->handle_id);
		janus_dtls_srtp_incoming_msg(component->dtls, buf, len);
		/* Update stats (TODO Do the same for the last second window as well) */
		component->in_stats.data.packets++;
		component->in_stats.data.bytes += len;
		return;
	}
	/* Not DTLS... RTP or RTCP? (http://tools.ietf.org/html/rfc5761#section-4) */
	if(len < 12)
		return;	/* Definitely nothing useful */
	if(component_id == 1 && (!janus_flags_is_set(&handle->webrtc_flags, JANUS_ICE_HANDLE_WEBRTC_RTCPMUX) || janus_is_rtp(buf))) {
		/* FIXME If rtcp-mux is not used, a first component is always RTP; otherwise, we need to check */
		//~ JANUS_LOG(LOG_HUGE, "[%"SCNu64"]  Got an RTP packet (%s stream)!\n", handle->handle_id,
			//~ janus_flags_is_set(&handle->webrtc_flags, JANUS_ICE_HANDLE_WEBRTC_BUNDLE) ? "bundled" : (stream->stream_id == handle->audio_id ? "audio" : "video"));
		if(!component->dtls || !component->dtls->srtp_valid || !component->dtls->srtp_in) {
			JANUS_LOG(LOG_WARN, "[%"SCNu64"]     Missing valid SRTP session (packet arrived too early?), skipping...\n", handle->handle_id);
		} else {
			janus_rtp_header *header = (janus_rtp_header *)buf;
			guint32 packet_ssrc = ntohl(header->ssrc);
			/* Is this audio or video? */
			int video = 0, vindex = 0;
			if(!janus_flags_is_set(&handle->webrtc_flags, JANUS_ICE_HANDLE_WEBRTC_BUNDLE)) {
				/* Easy enough */
				video = (stream->stream_id == handle->video_id ? 1 : 0);
			} else {
				/* Bundled streams, check SSRC */
				video = ((stream->video_ssrc_peer[0] == packet_ssrc
					|| stream->video_ssrc_peer_rtx == packet_ssrc
					|| stream->video_ssrc_peer[1] == packet_ssrc
					|| stream->video_ssrc_peer[2] == packet_ssrc) ? 1 : 0);
				if(!video && stream->audio_ssrc_peer != packet_ssrc) {
					/* FIXME In case it happens, we should check what it is */
					if(stream->audio_ssrc_peer == 0 || stream->video_ssrc_peer[0] == 0) {
						/* Apparently we were not told the peer SSRCs, try to guess from the payload type */
						gboolean found = FALSE;
						guint16 pt = header->type;
						if(stream->audio_ssrc_peer == 0 && stream->audio_payload_types) {
							GList *pts = stream->audio_payload_types;
							while(pts) {
								guint16 audio_pt = GPOINTER_TO_UINT(pts->data);
								if(pt == audio_pt) {
									JANUS_LOG(LOG_VERB, "[%"SCNu64"] Unadvertized SSRC (%"SCNu32") is audio! (payload type %"SCNu16")\n", handle->handle_id, packet_ssrc, pt);
									video = 0;
									stream->audio_ssrc_peer = packet_ssrc;
									found = TRUE;
									break;
								}
								pts = pts->next;
							}
						}
						if(!found && stream->video_ssrc_peer[0] == 0 && stream->video_payload_types) {
							GList *pts = stream->video_payload_types;
							while(pts) {
								guint16 video_pt = GPOINTER_TO_UINT(pts->data);
								if(pt == video_pt) {
									JANUS_LOG(LOG_VERB, "[%"SCNu64"] Unadvertized SSRC (%"SCNu32") is video! (payload type %"SCNu16")\n", handle->handle_id, packet_ssrc, pt);
									video = 1;
									stream->video_ssrc_peer[0] = packet_ssrc;
									found = TRUE;
									break;
								}
								pts = pts->next;
							}
						}
					}
					if(!video && stream->audio_ssrc_peer != packet_ssrc) {
						JANUS_LOG(LOG_WARN, "[%"SCNu64"] Not video and not audio? dropping (SSRC %"SCNu32")...\n", handle->handle_id, packet_ssrc);
						return;
					}
				}
			}
			if(video) {
				if(stream->video_ssrc_peer_rtx == packet_ssrc) {
					/* FIXME This is a video retransmission using RFC4588, but we don't support it yet,
					 * see https://tools.ietf.org/html/rfc4588#section-4 */
					JANUS_LOG(LOG_WARN, "[%"SCNu64"] RFC4588 rtx packet, dropping (SSRC %"SCNu32")...\n", handle->handle_id, packet_ssrc);
					return;
				} else if(stream->video_ssrc_peer[1] == packet_ssrc) {
					/* FIXME Simulcast (1) */
					JANUS_LOG(LOG_HUGE, "[%"SCNu64"] Simulcast #1 (SSRC %"SCNu32")...\n", handle->handle_id, packet_ssrc);
					vindex = 1;
				} else if(stream->video_ssrc_peer[2] == packet_ssrc) {
					/* FIXME Simulcast (2) */
					JANUS_LOG(LOG_HUGE, "[%"SCNu64"] Simulcast #2 (SSRC %"SCNu32")...\n", handle->handle_id, packet_ssrc);
					vindex = 2;
				}
			}
			/* Make sure we're prepared to receive this media packet */
			if((!video && !stream->audio_recv) || (video && !stream->video_recv))
				return;

			int buflen = len;
			srtp_err_status_t res = srtp_unprotect(component->dtls->srtp_in, buf, &buflen);
			if(res != srtp_err_status_ok) {
				if(res != srtp_err_status_replay_fail && res != srtp_err_status_replay_old) {
					/* Only print the error if it's not a 'replay fail' or 'replay old' (which is probably just the result of us NACKing a packet) */
					janus_rtp_header *header = (janus_rtp_header *)buf;
					guint32 timestamp = ntohl(header->timestamp);
					guint16 seq = ntohs(header->seq_number);
					JANUS_LOG(LOG_ERR, "[%"SCNu64"]     SRTP unprotect error: %s (len=%d-->%d, ts=%"SCNu32", seq=%"SCNu16")\n", handle->handle_id, janus_srtp_error_str(res), len, buflen, timestamp, seq);
				}
			} else {
				if(video) {
					if(stream->video_ssrc_peer[0] == 0) {
						stream->video_ssrc_peer[0] = ntohl(header->ssrc);
						JANUS_LOG(LOG_VERB, "[%"SCNu64"]     Peer video SSRC: %u\n", handle->handle_id, stream->video_ssrc_peer[0]);
					}
				} else {
					if(stream->audio_ssrc_peer == 0) {
						stream->audio_ssrc_peer = ntohl(header->ssrc);
						JANUS_LOG(LOG_VERB, "[%"SCNu64"]     Peer audio SSRC: %u\n", handle->handle_id, stream->audio_ssrc_peer);
					}
				}
				/* Do we need to dump this packet for debugging? */
				if(g_atomic_int_get(&handle->dump_packets))
					janus_text2pcap_dump(handle->text2pcap, JANUS_TEXT2PCAP_RTP, TRUE, buf, buflen,
						"[session=%"SCNu64"][handle=%"SCNu64"]", session->session_id, handle->handle_id);
				/* Backup the RTP header before passing it to the proper RTP switching context */
				janus_rtp_header *header = (janus_rtp_header *)buf;
				janus_rtp_header backup = *header;
				if(!video) {
					if(stream->audio_ssrc_peer_orig == 0)
						stream->audio_ssrc_peer_orig = packet_ssrc;
					janus_rtp_header_update(header, &stream->rtp_ctx[0], FALSE, 0);
					header->ssrc = htonl(stream->audio_ssrc_peer_orig);
				} else {
					if(stream->video_ssrc_peer_orig[vindex] == 0)
						stream->video_ssrc_peer_orig[vindex] = packet_ssrc;
					janus_rtp_header_update(header, &stream->rtp_ctx[vindex], TRUE, 0);
					header->ssrc = htonl(stream->video_ssrc_peer_orig[vindex]);
				}
				/* Pass the data to the responsible plugin */
				janus_plugin *plugin = (janus_plugin *)handle->app;
				if(plugin && plugin->incoming_rtp &&
						!g_atomic_int_get(&handle->app_handle->stopped) &&
						!g_atomic_int_get(&handle->destroyed))
					plugin->incoming_rtp(handle->app_handle, video, buf, buflen);
				/* Restore the header for the stats (plugins may have messed with it) */
				*header = backup;
				/* Update stats (overall data received, and data received in the last second) */
				if(buflen > 0) {
					gint64 now = janus_get_monotonic_time();
					if(!video) {
						if(component->in_stats.audio.bytes == 0 || component->in_stats.audio.notified_lastsec) {
							/* We either received our first audio packet, or we started receiving it again after missing more than a second */
							component->in_stats.audio.notified_lastsec = FALSE;
							janus_ice_notify_media(handle, FALSE, TRUE);
						}
						/* Overall audio data */
						component->in_stats.audio.packets++;
						component->in_stats.audio.bytes += buflen;
						/* Last second audio data */
						if(component->in_stats.audio.updated == 0)
							component->in_stats.audio.updated = now;
						if(now > component->in_stats.audio.updated &&
								now - component->in_stats.audio.updated >= G_USEC_PER_SEC) {
							component->in_stats.audio.bytes_lastsec = component->in_stats.audio.bytes_lastsec_temp;
							component->in_stats.audio.bytes_lastsec_temp = 0;
							component->in_stats.audio.updated = now;
						}
						component->in_stats.audio.bytes_lastsec_temp += buflen;
					} else {
						if(component->in_stats.video[vindex].bytes == 0 || component->in_stats.video[vindex].notified_lastsec) {
							/* We either received our first video packet, or we started receiving it again after missing more than a second */
							component->in_stats.video[vindex].notified_lastsec = FALSE;
							janus_ice_notify_media(handle, TRUE, TRUE);
						}
						/* Overall video data for this SSRC */
						component->in_stats.video[vindex].packets++;
						component->in_stats.video[vindex].bytes += buflen;
						/* Last second video data for this SSRC */
						if(component->in_stats.video[vindex].updated == 0)
							component->in_stats.video[vindex].updated = now;
						if(now > component->in_stats.video[vindex].updated &&
								now - component->in_stats.video[vindex].updated >= G_USEC_PER_SEC) {
							component->in_stats.video[vindex].bytes_lastsec = component->in_stats.video[vindex].bytes_lastsec_temp;
							component->in_stats.video[vindex].bytes_lastsec_temp = 0;
							component->in_stats.video[vindex].updated = now;
						}
						component->in_stats.video[vindex].bytes_lastsec_temp += buflen;
					}
				}

				/* Update the RTCP context as well */
				rtcp_context *rtcp_ctx = video ? stream->video_rtcp_ctx[vindex] : stream->audio_rtcp_ctx;
				janus_rtcp_process_incoming_rtp(rtcp_ctx, buf, buflen);

				/* Keep track of RTP sequence numbers, in case we need to NACK them */
				/* 	Note: unsigned int overflow/underflow wraps (defined behavior) */
				if((!video && !component->do_audio_nacks) || (video && !component->do_video_nacks)) {
					/* ... unless NACKs are disabled for this medium */
					return;
				}
				guint16 new_seqn = ntohs(header->seq_number);
				guint16 cur_seqn;
				int last_seqs_len = 0;
				janus_mutex_lock(&component->mutex);
				janus_seq_info **last_seqs = video ? &component->last_seqs_video[vindex] : &component->last_seqs_audio;
				janus_seq_info *cur_seq = *last_seqs;
				if(cur_seq) {
					cur_seq = cur_seq->prev;
					cur_seqn = cur_seq->seq;
				} else {
					/* First seq, set up to add one seq */
					cur_seqn = new_seqn - (guint16)1; /* Can wrap */
				}
				if(!janus_seq_in_range(new_seqn, cur_seqn, LAST_SEQS_MAX_LEN) &&
						!janus_seq_in_range(cur_seqn, new_seqn, 1000)) {
					/* Jump too big, start fresh */
					JANUS_LOG(LOG_WARN, "[%"SCNu64"] Big sequence number jump %hu -> %hu (%s stream #%d)\n",
						handle->handle_id, cur_seqn, new_seqn, video ? "video" : "audio", vindex);
					janus_seq_list_free(last_seqs);
					cur_seq = NULL;
					cur_seqn = new_seqn - (guint16)1;
				}

				GSList *nacks = NULL;
				gint64 now = janus_get_monotonic_time();

				if(janus_seq_in_range(new_seqn, cur_seqn, LAST_SEQS_MAX_LEN)) {
					/* Add new seq objs forward */
					while(cur_seqn != new_seqn) {
						cur_seqn += (guint16)1; /* can wrap */
						janus_seq_info *seq_obj = g_malloc0(sizeof(janus_seq_info));
						seq_obj->seq = cur_seqn;
						seq_obj->ts = now;
						seq_obj->state = (cur_seqn == new_seqn) ? SEQ_RECVED : SEQ_MISSING;
						janus_seq_append(last_seqs, seq_obj);
						last_seqs_len++;
					}
				}
				if(cur_seq) {
					/* Scan old seq objs backwards */
					while(cur_seq != NULL) {
						last_seqs_len++;
						if(cur_seq->seq == new_seqn) {
							JANUS_LOG(LOG_HUGE, "[%"SCNu64"] Received missed sequence number %"SCNu16" (%s stream #%d)\n",
								handle->handle_id, cur_seq->seq, video ? "video" : "audio", vindex);
							cur_seq->state = SEQ_RECVED;
						} else if(cur_seq->state == SEQ_MISSING && now - cur_seq->ts > SEQ_MISSING_WAIT) {
							JANUS_LOG(LOG_HUGE, "[%"SCNu64"] Missed sequence number %"SCNu16" (%s stream #%d), sending 1st NACK\n",
								handle->handle_id, cur_seq->seq, video ? "video" : "audio", vindex);
							nacks = g_slist_append(nacks, GUINT_TO_POINTER(cur_seq->seq));
							cur_seq->state = SEQ_NACKED;
						} else if(cur_seq->state == SEQ_NACKED  && now - cur_seq->ts > SEQ_NACKED_WAIT) {
							JANUS_LOG(LOG_HUGE, "[%"SCNu64"] Missed sequence number %"SCNu16" (%s stream #%d), sending 2nd NACK\n",
								handle->handle_id, cur_seq->seq, video ? "video" : "audio", vindex);
							nacks = g_slist_append(nacks, GUINT_TO_POINTER(cur_seq->seq));
							cur_seq->state = SEQ_GIVEUP;
						}
						if(cur_seq == *last_seqs) {
							/* Just processed head */
							break;
						}
						cur_seq = cur_seq->prev;
					}
				}
				while(last_seqs_len > LAST_SEQS_MAX_LEN) {
					janus_seq_info *node = janus_seq_pop_head(last_seqs);
					g_free(node);
					last_seqs_len--;
				}

				guint nacks_count = g_slist_length(nacks);
				if(nacks_count) {
					/* Generate a NACK and send it */
					JANUS_LOG(LOG_DBG, "[%"SCNu64"] Now sending NACK for %u missed packets (%s stream #%d)\n",
						handle->handle_id, nacks_count, video ? "video" : "audio", vindex);
					char nackbuf[120];
					int res = janus_rtcp_nacks(nackbuf, sizeof(nackbuf), nacks);
					if(res > 0) {
						/* Set the right local and remote SSRC in the RTCP packet */
						janus_rtcp_fix_ssrc(NULL, nackbuf, res, 1,
							video ? stream->video_ssrc : stream->audio_ssrc,
							video ? stream->video_ssrc_peer[vindex] : stream->audio_ssrc_peer);
						janus_ice_relay_rtcp_internal(handle, video, nackbuf, res, FALSE);
					}
					/* Update stats */
					component->nack_sent_recent_cnt += nacks_count;
					if(video) {
						component->out_stats.video[vindex].nacks += nacks_count;
					} else {
						component->out_stats.audio.nacks += nacks_count;
					}
					/* Inform the plugin about the slow downlink in case it's needed */
					janus_slow_link_update(component, handle, nacks_count, video, 0, now);
				}
				if (component->nack_sent_recent_cnt &&
						(now - component->nack_sent_log_ts) > 5*G_USEC_PER_SEC) {
					JANUS_LOG(LOG_VERB, "[%"SCNu64"] Sent NACKs for %u missing packets (%s stream #%d)\n",
						handle->handle_id, component->nack_sent_recent_cnt, video ? "video" : "audio", vindex);
					component->nack_sent_recent_cnt = 0;
					component->nack_sent_log_ts = now;
				}
				janus_mutex_unlock(&component->mutex);
				g_slist_free(nacks);
				nacks = NULL;
			}
		}
		return;
	}
	if(component_id == 2 || (component_id == 1 && janus_flags_is_set(&handle->webrtc_flags, JANUS_ICE_HANDLE_WEBRTC_RTCPMUX) && janus_is_rtcp(buf))) {
		/* FIXME A second component is always RTCP; in case of rtcp-mux, we need to check */
		JANUS_LOG(LOG_HUGE, "[%"SCNu64"]  Got an RTCP packet (%s stream)!\n", handle->handle_id,
			janus_flags_is_set(&handle->webrtc_flags, JANUS_ICE_HANDLE_WEBRTC_BUNDLE) ? "bundled" : (stream->stream_id == handle->audio_id ? "audio" : "video"));
		if(!component->dtls || !component->dtls->srtp_valid || !component->dtls->srtp_in) {
			JANUS_LOG(LOG_WARN, "[%"SCNu64"]     Missing valid SRTP session (packet arrived too early?), skipping...\n", handle->handle_id);
		} else {
			int buflen = len;
			srtp_err_status_t res = srtp_unprotect_rtcp(component->dtls->srtp_in, buf, &buflen);
			if(res != srtp_err_status_ok) {
				JANUS_LOG(LOG_ERR, "[%"SCNu64"]     SRTCP unprotect error: %s (len=%d-->%d)\n", handle->handle_id, janus_srtp_error_str(res), len, buflen);
			} else {
				/* Do we need to dump this packet for debugging? */
				if(g_atomic_int_get(&handle->dump_packets))
					janus_text2pcap_dump(handle->text2pcap, JANUS_TEXT2PCAP_RTCP, TRUE, buf, buflen,
						"[session=%"SCNu64"][handle=%"SCNu64"]", session->session_id, handle->handle_id);
				/* Check if there's an RTCP BYE: in case, let's log it */
				if(janus_rtcp_has_bye(buf, buflen)) {
					/* Note: we used to use this as a trigger to close the PeerConnection, but not anymore
					 * Discussion here, https://groups.google.com/forum/#!topic/meetecho-janus/4XtfbYB7Jvc */
					JANUS_LOG(LOG_VERB, "[%"SCNu64"] Got RTCP BYE on stream %"SCNu16" (component %"SCNu16")\n", handle->handle_id, stream->stream_id, component->component_id);
				}
				/* Is this audio or video? */
				int video = 0, vindex = 0;
				if(!janus_flags_is_set(&handle->webrtc_flags, JANUS_ICE_HANDLE_WEBRTC_BUNDLE)) {
					/* Easy enough */
					video = (stream->stream_id == handle->video_id ? 1 : 0);
				} else {
					/* Bundled streams, should we check the SSRCs? */
					if(!janus_flags_is_set(&handle->webrtc_flags, JANUS_ICE_HANDLE_WEBRTC_HAS_AUDIO)) {
						/* No audio has been negotiated, definitely video */
						JANUS_LOG(LOG_HUGE, "[%"SCNu64"] Incoming RTCP, bundling: this is video (no audio has been negotiated)\n", handle->handle_id);
						video = 1;
					} else if(!janus_flags_is_set(&handle->webrtc_flags, JANUS_ICE_HANDLE_WEBRTC_HAS_VIDEO)) {
						/* No video has been negotiated, definitely audio */
						JANUS_LOG(LOG_HUGE, "[%"SCNu64"] Incoming RTCP, bundling: this is audio (no video has been negotiated)\n", handle->handle_id);
						video = 0;
					} else {
						if(stream->audio_ssrc_peer == 0 || stream->video_ssrc_peer[0] == 0) {
							/* We don't know the remote SSRC: this can happen for recvonly clients
							 * (see https://groups.google.com/forum/#!topic/discuss-webrtc/5yuZjV7lkNc)
							 * Check the local SSRC, compare it to what we have */
							guint32 rtcp_ssrc = janus_rtcp_get_receiver_ssrc(buf, len);
							if(rtcp_ssrc == stream->audio_ssrc) {
								video = 0;
							} else if(rtcp_ssrc == stream->video_ssrc) {
								video = 1;
							} else {
								/* Mh, no SR or RR? Try checking if there's any FIR, PLI or REMB */
								if(janus_rtcp_has_fir(buf, len) || janus_rtcp_has_pli(buf, len) || janus_rtcp_get_remb(buf, len)) {
									video = 1;
								}
							}
							JANUS_LOG(LOG_HUGE, "[%"SCNu64"] Incoming RTCP, bundling: this is %s (local SSRC: video=%"SCNu32", audio=%"SCNu32", got %"SCNu32")\n",
								handle->handle_id, video ? "video" : "audio", stream->video_ssrc, stream->audio_ssrc, rtcp_ssrc);
						} else {
							/* Check the remote SSRC, compare it to what we have: in case
							 * we're simulcasting, let's compare to the other SSRCs too */
							guint32 rtcp_ssrc = janus_rtcp_get_sender_ssrc(buf, len);
							if(rtcp_ssrc == stream->audio_ssrc_peer) {
								video = 0;
							} else if(rtcp_ssrc == stream->video_ssrc_peer[0]) {
								video = 1;
							} else if(stream->video_ssrc_peer[1] && rtcp_ssrc == stream->video_ssrc_peer[1]) {
								video = 1;
								vindex = 1;
							} else if(stream->video_ssrc_peer[2] && rtcp_ssrc == stream->video_ssrc_peer[2]) {
								video = 1;
								vindex = 2;
							}
							JANUS_LOG(LOG_HUGE, "[%"SCNu64"] Incoming RTCP, bundling: this is %s (remote SSRC: video=%"SCNu32" #%d, audio=%"SCNu32", got %"SCNu32")\n",
								handle->handle_id, video ? "video" : "audio", stream->video_ssrc_peer[vindex], vindex, stream->audio_ssrc_peer, rtcp_ssrc);
						}
					}
				}

				/* Let's process this RTCP (compound?) packet, and update the RTCP context for this stream in case */
				rtcp_context *rtcp_ctx = video ? stream->video_rtcp_ctx[vindex] : stream->audio_rtcp_ctx;
				janus_rtcp_parse(rtcp_ctx, buf, buflen);

				/* Now let's see if there are any NACKs to handle */
				gint64 now = janus_get_monotonic_time();
				GSList *nacks = janus_rtcp_get_nacks(buf, buflen);
				guint nacks_count = g_slist_length(nacks);
				if(nacks_count && ((!video && component->do_audio_nacks) || (video && component->do_video_nacks))) {
					/* Handle NACK */
					JANUS_LOG(LOG_HUGE, "[%"SCNu64"]     Just got some NACKS (%d) we should handle...\n", handle->handle_id, nacks_count);
					GSList *list = nacks;
					int retransmits_cnt = 0;
					janus_mutex_lock(&component->mutex);
					while(list) {
						unsigned int seqnr = GPOINTER_TO_UINT(list->data);
						JANUS_LOG(LOG_DBG, "[%"SCNu64"]   >> %u\n", handle->handle_id, seqnr);
						/* Check if we have the packet */
						janus_rtp_packet *p = g_hash_table_lookup(component->retransmit_seqs, GUINT_TO_POINTER(seqnr));
						if(p == NULL) {
							JANUS_LOG(LOG_HUGE, "[%"SCNu64"]   >> >> Can't retransmit packet %u, we don't have it...\n", handle->handle_id, seqnr);
						} else {
							/* Should we retransmit this packet? */
							if((p->last_retransmit > 0) && (now-p->last_retransmit < MAX_NACK_IGNORE)) {
								JANUS_LOG(LOG_HUGE, "[%"SCNu64"]   >> >> Packet %u was retransmitted just %"SCNi64"ms ago, skipping\n", handle->handle_id, seqnr, now-p->last_retransmit);
								list = list->next;
								continue;
							}
							JANUS_LOG(LOG_HUGE, "[%"SCNu64"]   >> >> Scheduling %u for retransmission due to NACK\n", handle->handle_id, seqnr);
							p->last_retransmit = now;
							retransmits_cnt++;
							/* Enqueue it */
							janus_ice_queued_packet *pkt = (janus_ice_queued_packet *)g_malloc0(sizeof(janus_ice_queued_packet));
							pkt->data = g_malloc0(p->length);
							memcpy(pkt->data, p->data, p->length);
							pkt->length = p->length;
							pkt->type = video ? JANUS_ICE_PACKET_VIDEO : JANUS_ICE_PACKET_AUDIO;
							pkt->control = FALSE;
							pkt->encrypted = TRUE;	/* This was already encrypted before */
							if(handle->queued_packets != NULL)
#if GLIB_CHECK_VERSION(2, 46, 0)
								g_async_queue_push_front(handle->queued_packets, pkt);
#else
								g_async_queue_push(handle->queued_packets, pkt);
#endif
						}
						list = list->next;
					}
					component->retransmit_recent_cnt += retransmits_cnt;
					/* FIXME Remove the NACK compound packet, we've handled it */
					buflen = janus_rtcp_remove_nacks(buf, buflen);
					/* Update stats */
					if(video) {
						component->in_stats.video[vindex].nacks += nacks_count;
					} else {
						component->in_stats.audio.nacks += nacks_count;
					}
					/* Inform the plugin about the slow uplink in case it's needed */
					janus_slow_link_update(component, handle, retransmits_cnt, video, 1, now);
					janus_mutex_unlock(&component->mutex);
					g_slist_free(nacks);
					nacks = NULL;
				}
				if(component->retransmit_recent_cnt &&
						now - component->retransmit_log_ts > 5*G_USEC_PER_SEC) {
					JANUS_LOG(LOG_VERB, "[%"SCNu64"] Retransmitted %u packets due to NACK (%s stream #%d)\n",
						handle->handle_id, component->retransmit_recent_cnt, video ? "video" : "audio", vindex);
					component->retransmit_recent_cnt = 0;
					component->retransmit_log_ts = now;
				}

				janus_plugin *plugin = (janus_plugin *)handle->app;
				if(plugin && plugin->incoming_rtcp &&
						!g_atomic_int_get(&handle->app_handle->stopped) &&
						!g_atomic_int_get(&handle->destroyed))
					plugin->incoming_rtcp(handle->app_handle, video, buf, buflen);
			}
		}
		return;
	}
	if(component_id == 3 || (janus_flags_is_set(&handle->webrtc_flags, JANUS_ICE_HANDLE_WEBRTC_RTCPMUX)
			&& janus_flags_is_set(&handle->webrtc_flags, JANUS_ICE_HANDLE_WEBRTC_DATA_CHANNELS))) {
		JANUS_LOG(LOG_VERB, "[%"SCNu64"] Not RTP and not RTCP... may these be data channels?\n", handle->handle_id);
		janus_dtls_srtp_incoming_msg(component->dtls, buf, len);
		/* Update stats (only overall data received) */
		if(len > 0) {
			component->in_stats.data.packets++;
			component->in_stats.data.bytes += len;
		}
		return;
	}
}

void janus_ice_incoming_data(janus_ice_handle *handle, char *buffer, int length) {
	if(handle == NULL || buffer == NULL || length <= 0)
		return;
	janus_plugin *plugin = (janus_plugin *)handle->app;
	if(plugin && plugin->incoming_data &&
			!g_atomic_int_get(&handle->app_handle->stopped) &&
			!g_atomic_int_get(&handle->destroyed))
		plugin->incoming_data(handle->app_handle, buffer, length);
}


/* Thread to create agent */
void *janus_ice_thread(void *data) {
	janus_ice_handle *handle = data;
	JANUS_LOG(LOG_VERB, "[%"SCNu64"] ICE thread started; %p\n", handle->handle_id, handle);
	GMainLoop *loop = handle->iceloop;
	if(loop == NULL) {
		JANUS_LOG(LOG_ERR, "[%"SCNu64"] Invalid loop...\n", handle->handle_id);
		janus_refcount_decrease(&handle->ref);
		g_thread_unref(g_thread_self());
		return NULL;
	}
	JANUS_LOG(LOG_DBG, "[%"SCNu64"] Looping (ICE)...\n", handle->handle_id);
	if(!janus_flags_is_set(&handle->webrtc_flags, JANUS_ICE_HANDLE_WEBRTC_ALERT)) {
		g_main_loop_run (loop);
		JANUS_LOG(LOG_VERB, "[%"SCNu64"] ICE thread quit ICE loop %p\n", handle->handle_id, handle);
	} else {
		JANUS_LOG(LOG_WARN, "[%"SCNu64"] Skipping ICE loop because alert has been set\n", handle->handle_id);
	}
	if(handle->cdone == 0)
		handle->cdone = -1;
<<<<<<< HEAD
	if(g_atomic_int_get(&handle->send_thread_created) && janus_flags_is_set(&handle->webrtc_flags, JANUS_ICE_HANDLE_WEBRTC_STOP)) {
		while(handle->send_thread != NULL)
			g_usleep(100000);
=======
	if(!janus_flags_is_set(&handle->webrtc_flags, JANUS_ICE_HANDLE_WEBRTC_STOP)) {
		janus_flags_set(&handle->webrtc_flags, JANUS_ICE_HANDLE_WEBRTC_CLEANING);
		janus_flags_clear(&handle->webrtc_flags, JANUS_ICE_HANDLE_WEBRTC_ICE_RESTART);
		janus_ice_webrtc_free(handle);
>>>>>>> bf2efc4b
	}
	janus_flags_set(&handle->webrtc_flags, JANUS_ICE_HANDLE_WEBRTC_CLEANING);
	janus_ice_webrtc_free(handle);
	handle->icethread = NULL;
	JANUS_LOG(LOG_VERB, "[%"SCNu64"] ICE thread ended! %p\n", handle->handle_id, handle);
	/* This ICE session is over, unref it */
	janus_refcount_decrease(&handle->ref);
	g_thread_unref(g_thread_self());
	return NULL;
}

/* Helper: candidates */
void janus_ice_candidates_to_sdp(janus_ice_handle *handle, janus_sdp_mline *mline, guint stream_id, guint component_id)
{
	if(!handle || !handle->agent || !mline)
		return;
	janus_ice_stream *stream = g_hash_table_lookup(handle->streams, GUINT_TO_POINTER(stream_id));
	if(!stream) {
		JANUS_LOG(LOG_ERR, "[%"SCNu64"]     No stream %d??\n", handle->handle_id, stream_id);
		return;
	}
	janus_ice_component *component = g_hash_table_lookup(stream->components, GUINT_TO_POINTER(component_id));
	if(!component) {
		JANUS_LOG(LOG_ERR, "[%"SCNu64"]     No component %d in stream %d??\n", handle->handle_id, component_id, stream_id);
		return;
	}
	NiceAgent* agent = handle->agent;
	/* adding a stream should cause host candidates to be generated */
	char *host_ip = NULL;
	if(nat_1_1_enabled) {
		/* A 1:1 NAT mapping was specified, overwrite all the host addresses with the public IP */
		host_ip = janus_get_public_ip();
		JANUS_LOG(LOG_VERB, "[%"SCNu64"] Public IP specified and 1:1 NAT mapping enabled (%s), using that as host address in the candidates\n", handle->handle_id, host_ip);
	}
	GSList *candidates, *i;
	candidates = nice_agent_get_local_candidates (agent, stream_id, component_id);
	JANUS_LOG(LOG_VERB, "[%"SCNu64"] We have %d candidates for Stream #%d, Component #%d\n", handle->handle_id, g_slist_length(candidates), stream_id, component_id);
	gboolean log_candidates = (component->local_candidates == NULL);
	for (i = candidates; i; i = i->next) {
		NiceCandidate *c = (NiceCandidate *) i->data;
		JANUS_LOG(LOG_VERB, "[%"SCNu64"] Stream #%d, Component #%d\n", handle->handle_id, c->stream_id, c->component_id);
		gchar address[NICE_ADDRESS_STRING_LEN], base_address[NICE_ADDRESS_STRING_LEN];
		gint port = 0, base_port = 0;
		nice_address_to_string(&(c->addr), (gchar *)&address);
		port = nice_address_get_port(&(c->addr));
		nice_address_to_string(&(c->base_addr), (gchar *)&base_address);
		base_port = nice_address_get_port(&(c->base_addr));
		JANUS_LOG(LOG_VERB, "[%"SCNu64"]   Address:    %s:%d\n", handle->handle_id, address, port);
		JANUS_LOG(LOG_VERB, "[%"SCNu64"]   Priority:   %d\n", handle->handle_id, c->priority);
		JANUS_LOG(LOG_VERB, "[%"SCNu64"]   Foundation: %s\n", handle->handle_id, c->foundation);
		/* SDP time */
		gchar buffer[200];
		if(c->type == NICE_CANDIDATE_TYPE_HOST) {
			/* 'host' candidate */
			if(c->transport == NICE_CANDIDATE_TRANSPORT_UDP) {
				g_snprintf(buffer, sizeof(buffer),
					"%s %d %s %d %s %d typ host",
						c->foundation,
						c->component_id,
						"udp",
						c->priority,
						host_ip ? host_ip : address,
						port);
			} else {
				if(!janus_ice_tcp_enabled) {
					/* ICE-TCP support disabled */
					JANUS_LOG(LOG_VERB, "[%"SCNu64"] Skipping host TCP candidate, ICE-TCP support disabled...\n", handle->handle_id);
					nice_candidate_free(c);
					continue;
				}
#ifndef HAVE_LIBNICE_TCP
				/* TCP candidates are only supported since libnice 0.1.8 */
				JANUS_LOG(LOG_VERB, "[%"SCNu64"] Skipping host TCP candidate, the libnice version doesn't support it...\n", handle->handle_id);
				nice_candidate_free(c);
				continue;
#else
				const char *type = NULL;
				switch(c->transport) {
					case NICE_CANDIDATE_TRANSPORT_TCP_ACTIVE:
						type = "active";
						break;
					case NICE_CANDIDATE_TRANSPORT_TCP_PASSIVE:
						type = "passive";
						break;
					case NICE_CANDIDATE_TRANSPORT_TCP_SO:
						type = "so";
						break;
					default:
						break;
				}
				if(type == NULL) {
					/* FIXME Unsupported transport */
					JANUS_LOG(LOG_WARN, "[%"SCNu64"] Unsupported transport, skipping non-UDP/TCP host candidate...\n", handle->handle_id);
					nice_candidate_free(c);
					continue;
				} else {
					g_snprintf(buffer, sizeof(buffer),
						"%s %d %s %d %s %d typ host tcptype %s",
							c->foundation,
							c->component_id,
							"tcp",
							c->priority,
							host_ip ? host_ip : address,
							port,
							type);
				}
#endif
			}
		} else if(c->type == NICE_CANDIDATE_TYPE_SERVER_REFLEXIVE) {
			/* 'srflx' candidate */
			if(c->transport == NICE_CANDIDATE_TRANSPORT_UDP) {
				nice_address_to_string(&(c->base_addr), (gchar *)&base_address);
				gint base_port = nice_address_get_port(&(c->base_addr));
				g_snprintf(buffer, sizeof(buffer),
					"%s %d %s %d %s %d typ srflx raddr %s rport %d",
						c->foundation,
						c->component_id,
						"udp",
						c->priority,
						address,
						port,
						base_address,
						base_port);
			} else {
				if(!janus_ice_tcp_enabled) {
					/* ICE-TCP support disabled */
					JANUS_LOG(LOG_VERB, "[%"SCNu64"] Skipping srflx TCP candidate, ICE-TCP support disabled...\n", handle->handle_id);
					nice_candidate_free(c);
					continue;
				}
#ifndef HAVE_LIBNICE_TCP
				/* TCP candidates are only supported since libnice 0.1.8 */
				JANUS_LOG(LOG_VERB, "[%"SCNu64"] Skipping srflx TCP candidate, the libnice version doesn't support it...\n", handle->handle_id);
				nice_candidate_free(c);
				continue;
#else
				const char *type = NULL;
				switch(c->transport) {
					case NICE_CANDIDATE_TRANSPORT_TCP_ACTIVE:
						type = "active";
						break;
					case NICE_CANDIDATE_TRANSPORT_TCP_PASSIVE:
						type = "passive";
						break;
					case NICE_CANDIDATE_TRANSPORT_TCP_SO:
						type = "so";
						break;
					default:
						break;
				}
				if(type == NULL) {
					/* FIXME Unsupported transport */
					JANUS_LOG(LOG_WARN, "[%"SCNu64"] Unsupported transport, skipping non-UDP/TCP srflx candidate...\n", handle->handle_id);
					nice_candidate_free(c);
					continue;
				} else {
					g_snprintf(buffer, sizeof(buffer),
						"%s %d %s %d %s %d typ srflx raddr %s rport %d tcptype %s",
							c->foundation,
							c->component_id,
							"tcp",
							c->priority,
							address,
							port,
							base_address,
							base_port,
							type);
				}
#endif
			}
		} else if(c->type == NICE_CANDIDATE_TYPE_PEER_REFLEXIVE) {
			/* 'prflx' candidate: skip it, we don't add them to the SDP */
			JANUS_LOG(LOG_VERB, "[%"SCNu64"] Skipping prflx candidate...\n", handle->handle_id);
			nice_candidate_free(c);
			continue;
		} else if(c->type == NICE_CANDIDATE_TYPE_RELAYED) {
			/* 'relay' candidate */
			if(c->transport == NICE_CANDIDATE_TRANSPORT_UDP) {
				g_snprintf(buffer, sizeof(buffer),
					"%s %d %s %d %s %d typ relay raddr %s rport %d",
						c->foundation,
						c->component_id,
						"udp",
						c->priority,
						address,
						port,
						base_address,
						base_port);
			} else {
				if(!janus_ice_tcp_enabled) {
					/* ICE-TCP support disabled */
					JANUS_LOG(LOG_VERB, "[%"SCNu64"] Skipping relay TCP candidate, ICE-TCP support disabled...\n", handle->handle_id);
					nice_candidate_free(c);
					continue;
				}
#ifndef HAVE_LIBNICE_TCP
				/* TCP candidates are only supported since libnice 0.1.8 */
				JANUS_LOG(LOG_VERB, "[%"SCNu64"] Skipping relay TCP candidate, the libnice version doesn't support it...\n", handle->handle_id);
				nice_candidate_free(c);
				continue;
#else
				const char *type = NULL;
				switch(c->transport) {
					case NICE_CANDIDATE_TRANSPORT_TCP_ACTIVE:
						type = "active";
						break;
					case NICE_CANDIDATE_TRANSPORT_TCP_PASSIVE:
						type = "passive";
						break;
					case NICE_CANDIDATE_TRANSPORT_TCP_SO:
						type = "so";
						break;
					default:
						break;
				}
				if(type == NULL) {
					/* FIXME Unsupported transport */
					JANUS_LOG(LOG_WARN, "[%"SCNu64"] Unsupported transport, skipping non-UDP/TCP relay candidate...\n", handle->handle_id);
					nice_candidate_free(c);
					continue;
				} else {
					g_snprintf(buffer, sizeof(buffer),
						"%s %d %s %d %s %d typ relay raddr %s rport %d tcptype %s",
							c->foundation,
							c->component_id,
							"tcp",
							c->priority,
							address,
							port,
							base_address,
							base_port,
							type);
				}
#endif
			}
		}
		janus_sdp_attribute *a = janus_sdp_attribute_create("candidate", "%s", buffer);
		mline->attributes = g_list_append(mline->attributes, a);
		JANUS_LOG(LOG_VERB, "[%"SCNu64"]     %s", handle->handle_id, buffer); /* buffer already newline terminated */
		if(log_candidates) {
			/* Save for the summary, in case we need it */
			component->local_candidates = g_slist_append(component->local_candidates, g_strdup(buffer));
			/* Notify event handlers */
			if(janus_events_is_enabled()) {
				janus_session *session = (janus_session *)handle->session;
				json_t *info = json_object();
				json_object_set_new(info, "local-candidate", json_string(buffer));
				json_object_set_new(info, "stream_id", json_integer(stream_id));
				json_object_set_new(info, "component_id", json_integer(component_id));
				janus_events_notify_handlers(JANUS_EVENT_TYPE_WEBRTC, session->session_id, handle->handle_id, info);
			}
		}
		nice_candidate_free(c);
	}
	/* Done */
	g_slist_free(candidates);
}

void janus_ice_setup_remote_candidates(janus_ice_handle *handle, guint stream_id, guint component_id) {
	if(!handle || !handle->agent || !handle->streams)
		return;
	janus_ice_stream *stream = g_hash_table_lookup(handle->streams, GUINT_TO_POINTER(stream_id));
	if(!stream || !stream->components) {
		JANUS_LOG(LOG_ERR, "[%"SCNu64"] No such stream %d: cannot setup remote candidates for component %d\n", handle->handle_id, stream_id, component_id);
		return;
	}
	if(stream->disabled) {
		JANUS_LOG(LOG_VERB, "[%"SCNu64"] Stream %d is disabled, skipping remote candidates for component %d\n", handle->handle_id, stream_id, component_id);
		return;
	}
	janus_ice_component *component = g_hash_table_lookup(stream->components, GUINT_TO_POINTER(component_id));
	if(!component) {
		JANUS_LOG(LOG_ERR, "[%"SCNu64"] No such component %d in stream %d: cannot setup remote candidates\n", handle->handle_id, component_id, stream_id);
		return;
	}
	if(component->process_started) {
		JANUS_LOG(LOG_VERB, "[%"SCNu64"] Component %d in stream %d has already been set up\n", handle->handle_id, component_id, stream_id);
		return;
	}
	if(!component->candidates || !component->candidates->data) {
		if(!janus_flags_is_set(&handle->webrtc_flags, JANUS_ICE_HANDLE_WEBRTC_TRICKLE)
				|| janus_flags_is_set(&handle->webrtc_flags, JANUS_ICE_HANDLE_WEBRTC_ALL_TRICKLES)) { 
			JANUS_LOG(LOG_ERR, "[%"SCNu64"] No remote candidates for component %d in stream %d: was the remote SDP parsed?\n", handle->handle_id, component_id, stream_id);
		}
		return;
	}
	JANUS_LOG(LOG_VERB, "[%"SCNu64"] ## Setting remote candidates: stream %d, component %d (%u in the list)\n",
		handle->handle_id, stream_id, component_id, g_slist_length(component->candidates));
	/* Add all candidates */
	NiceCandidate *c = NULL;
	GSList *gsc = component->candidates;
	gchar *rufrag = NULL, *rpwd = NULL;
	while(gsc) {
		c = (NiceCandidate *) gsc->data;
		JANUS_LOG(LOG_VERB, "[%"SCNu64"] >> Remote Stream #%d, Component #%d\n", handle->handle_id, c->stream_id, c->component_id);
		if(c->username && !rufrag)
			rufrag = c->username;
		if(c->password && !rpwd)
			rpwd = c->password;
		gchar address[NICE_ADDRESS_STRING_LEN];
		nice_address_to_string(&(c->addr), (gchar *)&address);
		gint port = nice_address_get_port(&(c->addr));
		JANUS_LOG(LOG_VERB, "[%"SCNu64"]   Address:    %s:%d\n", handle->handle_id, address, port);
		JANUS_LOG(LOG_VERB, "[%"SCNu64"]   Priority:   %d\n", handle->handle_id, c->priority);
		JANUS_LOG(LOG_VERB, "[%"SCNu64"]   Foundation: %s\n", handle->handle_id, c->foundation);
		JANUS_LOG(LOG_VERB, "[%"SCNu64"]   Username:   %s\n", handle->handle_id, c->username);
		JANUS_LOG(LOG_VERB, "[%"SCNu64"]   Password:   %s\n", handle->handle_id, c->password);
		gsc = gsc->next;
	}
	if(rufrag && rpwd) {
		JANUS_LOG(LOG_VERB, "[%"SCNu64"]  Setting remote credentials...\n", handle->handle_id);
		if(!nice_agent_set_remote_credentials(handle->agent, stream_id, rufrag, rpwd)) {
			JANUS_LOG(LOG_ERR, "[%"SCNu64"]  failed to set remote credentials!\n", handle->handle_id);
		}
	}
	guint added = nice_agent_set_remote_candidates(handle->agent, stream_id, component_id, component->candidates);
	if(added < g_slist_length(component->candidates)) {
		JANUS_LOG(LOG_ERR, "[%"SCNu64"] Failed to set remote candidates :-( (added %u, expected %u)\n",
			handle->handle_id, added, g_slist_length(component->candidates));
	} else {
		JANUS_LOG(LOG_VERB, "[%"SCNu64"] Remote candidates set!\n", handle->handle_id);
		component->process_started = TRUE;
	}
}

int janus_ice_setup_local(janus_ice_handle *handle, int offer, int audio, int video, int data, int bundle, int rtcpmux, int trickle) {
	if(!handle)
		return -1;
	if(janus_flags_is_set(&handle->webrtc_flags, JANUS_ICE_HANDLE_WEBRTC_HAS_AGENT)) {
		JANUS_LOG(LOG_WARN, "[%"SCNu64"] Agent already exists?\n", handle->handle_id);
		return -2;
	}
	JANUS_LOG(LOG_VERB, "[%"SCNu64"] Setting ICE locally: got %s (%d audios, %d videos)\n", handle->handle_id, offer ? "OFFER" : "ANSWER", audio, video);
	janus_flags_set(&handle->webrtc_flags, JANUS_ICE_HANDLE_WEBRTC_HAS_AGENT);
	janus_flags_clear(&handle->webrtc_flags, JANUS_ICE_HANDLE_WEBRTC_START);
	janus_flags_clear(&handle->webrtc_flags, JANUS_ICE_HANDLE_WEBRTC_READY);
	janus_flags_clear(&handle->webrtc_flags, JANUS_ICE_HANDLE_WEBRTC_STOP);
	janus_flags_clear(&handle->webrtc_flags, JANUS_ICE_HANDLE_WEBRTC_ALERT);
	janus_flags_clear(&handle->webrtc_flags, JANUS_ICE_HANDLE_WEBRTC_CLEANING);
	janus_flags_clear(&handle->webrtc_flags, JANUS_ICE_HANDLE_WEBRTC_HAS_AUDIO);
	janus_flags_clear(&handle->webrtc_flags, JANUS_ICE_HANDLE_WEBRTC_HAS_VIDEO);
	janus_flags_clear(&handle->webrtc_flags, JANUS_ICE_HANDLE_WEBRTC_ICE_RESTART);

	/* Note: in case this is not an OFFER, we don't know whether any medium are supported on the other side or not yet */
	if(audio) {
		janus_flags_set(&handle->webrtc_flags, JANUS_ICE_HANDLE_WEBRTC_HAS_AUDIO);
	} else {
		janus_flags_clear(&handle->webrtc_flags, JANUS_ICE_HANDLE_WEBRTC_HAS_AUDIO);
	}
	if(video) {
		janus_flags_set(&handle->webrtc_flags, JANUS_ICE_HANDLE_WEBRTC_HAS_VIDEO);
	} else {
		janus_flags_clear(&handle->webrtc_flags, JANUS_ICE_HANDLE_WEBRTC_HAS_VIDEO);
	}
	if(data) {
		janus_flags_set(&handle->webrtc_flags, JANUS_ICE_HANDLE_WEBRTC_DATA_CHANNELS);
	} else {
		janus_flags_clear(&handle->webrtc_flags, JANUS_ICE_HANDLE_WEBRTC_DATA_CHANNELS);
	}
	/* Note: in case this is not an OFFER, we don't know whether BUNDLE is supported on the other side or not yet,
	 * unless Janus was configured to force BUNDLE in which case we enable it on our side anyway */
	if((offer && bundle) || janus_force_bundle || handle->force_bundle) {
		janus_flags_set(&handle->webrtc_flags, JANUS_ICE_HANDLE_WEBRTC_BUNDLE);
	} else {
		janus_flags_clear(&handle->webrtc_flags, JANUS_ICE_HANDLE_WEBRTC_BUNDLE);
	}
	/* Note: in case this is not an OFFER, we don't know whether rtcp-mux is supported on the other side or not yet,
	 * unless Janus was configured to force rtcp-mux in which case we enable it on our side anyway */
	if((offer && rtcpmux) || janus_force_rtcpmux || handle->force_rtcp_mux) {
		janus_flags_set(&handle->webrtc_flags, JANUS_ICE_HANDLE_WEBRTC_RTCPMUX);
	} else {
		janus_flags_clear(&handle->webrtc_flags, JANUS_ICE_HANDLE_WEBRTC_RTCPMUX);
	}
	/* Note: in case this is not an OFFER, we don't know whether ICE trickling is supported on the other side or not yet */
	if(offer && trickle) {
		janus_flags_set(&handle->webrtc_flags, JANUS_ICE_HANDLE_WEBRTC_TRICKLE);
	} else {
		janus_flags_clear(&handle->webrtc_flags, JANUS_ICE_HANDLE_WEBRTC_TRICKLE);
	}
	janus_flags_clear(&handle->webrtc_flags, JANUS_ICE_HANDLE_WEBRTC_ALL_TRICKLES);
	janus_flags_clear(&handle->webrtc_flags, JANUS_ICE_HANDLE_WEBRTC_TRICKLE_SYNCED);

	handle->icectx = g_main_context_new();
	handle->iceloop = g_main_loop_new(handle->icectx, FALSE);
	/* Note: NICE_COMPATIBILITY_RFC5245 is only available in more recent versions of libnice */
	handle->controlling = janus_ice_lite_enabled ? FALSE : !offer;
	JANUS_LOG(LOG_INFO, "[%"SCNu64"] Creating ICE agent (ICE %s mode, %s)\n", handle->handle_id,
		janus_ice_lite_enabled ? "Lite" : "Full", handle->controlling ? "controlling" : "controlled");
	handle->agent = g_object_new(NICE_TYPE_AGENT,
		"compatibility", NICE_COMPATIBILITY_DRAFT19,
		"main-context", handle->icectx,
		"reliable", FALSE,
		"full-mode", janus_ice_lite_enabled ? FALSE : TRUE,
#ifdef HAVE_LIBNICE_TCP
		"ice-udp", TRUE,
		"ice-tcp", janus_ice_tcp_enabled ? TRUE : FALSE,
#endif
		NULL);
	handle->agent_created = janus_get_monotonic_time();
	handle->srtp_errors_count = 0;
	handle->last_srtp_error = 0;
	/* Any STUN server to use? */
	if(janus_stun_server != NULL && janus_stun_port > 0) {
		g_object_set(G_OBJECT(handle->agent),
			"stun-server", janus_stun_server,
			"stun-server-port", janus_stun_port,
			NULL);
	}
	/* Any dynamic TURN credentials to retrieve via REST API? */
	gboolean have_turnrest_credentials = FALSE;
#ifdef HAVE_LIBCURL
	janus_turnrest_response *turnrest_credentials = janus_turnrest_request();
	if(turnrest_credentials != NULL) {
		have_turnrest_credentials = TRUE;
		JANUS_LOG(LOG_VERB, "[%"SCNu64"] Got credentials from the TURN REST API backend!\n", handle->handle_id);
		JANUS_LOG(LOG_HUGE, "  -- Username: %s\n", turnrest_credentials->username);
		JANUS_LOG(LOG_HUGE, "  -- Password: %s\n", turnrest_credentials->password);
		JANUS_LOG(LOG_HUGE, "  -- TTL:      %"SCNu32"\n", turnrest_credentials->ttl);
		JANUS_LOG(LOG_HUGE, "  -- Servers:  %d\n", g_list_length(turnrest_credentials->servers));
		GList *server = turnrest_credentials->servers;
		while(server != NULL) {
			janus_turnrest_instance *instance = (janus_turnrest_instance *)server->data;
			JANUS_LOG(LOG_HUGE, "  -- -- URI: %s:%"SCNu16" (%d)\n", instance->server, instance->port, instance->transport);
			server = server->next;
		}
	}
#endif
	g_object_set(G_OBJECT(handle->agent), "upnp", FALSE, NULL);
	g_object_set(G_OBJECT(handle->agent), "controlling-mode", handle->controlling, NULL);
	g_signal_connect (G_OBJECT (handle->agent), "candidate-gathering-done",
		G_CALLBACK (janus_ice_cb_candidate_gathering_done), handle);
	g_signal_connect (G_OBJECT (handle->agent), "component-state-changed",
		G_CALLBACK (janus_ice_cb_component_state_changed), handle);
#ifndef HAVE_LIBNICE_TCP
	g_signal_connect (G_OBJECT (handle->agent), "new-selected-pair",
#else
	g_signal_connect (G_OBJECT (handle->agent), "new-selected-pair-full",
#endif
		G_CALLBACK (janus_ice_cb_new_selected_pair), handle);
#ifndef HAVE_LIBNICE_TCP
	g_signal_connect (G_OBJECT (handle->agent), "new-remote-candidate",
#else
	g_signal_connect (G_OBJECT (handle->agent), "new-remote-candidate-full",
#endif
		G_CALLBACK (janus_ice_cb_new_remote_candidate), handle);

	/* Add all local addresses, except those in the ignore list */
	struct ifaddrs *ifaddr, *ifa;
	int family, s, n;
	char host[NI_MAXHOST];
	if(getifaddrs(&ifaddr) == -1) {
		JANUS_LOG(LOG_ERR, "[%"SCNu64"] Error getting list of interfaces...", handle->handle_id);
	} else {
		for(ifa = ifaddr, n = 0; ifa != NULL; ifa = ifa->ifa_next, n++) {
			if(ifa->ifa_addr == NULL)
				continue;
			/* Skip interfaces which are not up and running */
			if (!((ifa->ifa_flags & IFF_UP) && (ifa->ifa_flags & IFF_RUNNING)))
				continue;
			/* Skip loopback interfaces */
			if (ifa->ifa_flags & IFF_LOOPBACK)
				continue;
			family = ifa->ifa_addr->sa_family;
			if(family != AF_INET && family != AF_INET6)
				continue;
			/* We only add IPv6 addresses if support for them has been explicitly enabled (still WIP, mostly) */
			if(family == AF_INET6 && !janus_ipv6_enabled)
				continue;
			/* Check the interface name first, we can ignore that as well: enforce list would be checked later */
			if(janus_ice_enforce_list == NULL && ifa->ifa_name != NULL && janus_ice_is_ignored(ifa->ifa_name))
				continue;
			s = getnameinfo(ifa->ifa_addr,
					(family == AF_INET) ? sizeof(struct sockaddr_in) : sizeof(struct sockaddr_in6),
					host, NI_MAXHOST, NULL, 0, NI_NUMERICHOST);
			if(s != 0) {
				JANUS_LOG(LOG_ERR, "[%"SCNu64"] getnameinfo() failed: %s\n", handle->handle_id, gai_strerror(s));
				continue;
			}
			/* Skip 0.0.0.0, :: and local scoped addresses  */
			if(!strcmp(host, "0.0.0.0") || !strcmp(host, "::") || !strncmp(host, "fe80:", 5))
				continue;
			/* Check if this IP address is in the ignore/enforce list, now: the enforce list has the precedence */
			if(janus_ice_enforce_list != NULL) {
				if(ifa->ifa_name != NULL && !janus_ice_is_enforced(ifa->ifa_name) && !janus_ice_is_enforced(host))
					continue;
			} else {
				if(janus_ice_is_ignored(host))
					continue;
			}
			/* Ok, add interface to the ICE agent */
			JANUS_LOG(LOG_VERB, "[%"SCNu64"] Adding %s to the addresses to gather candidates for\n", handle->handle_id, host);
			NiceAddress addr_local;
			nice_address_init (&addr_local);
			if(!nice_address_set_from_string (&addr_local, host)) {
				JANUS_LOG(LOG_WARN, "[%"SCNu64"] Skipping invalid address %s\n", handle->handle_id, host);
				continue;
			}
			nice_agent_add_local_address (handle->agent, &addr_local);
		}
		freeifaddrs(ifaddr);
	}

	handle->cdone = 0;
	handle->streams_num = 0;
	handle->streams = g_hash_table_new(NULL, NULL);
	handle->bundle_id = 0;
	if(audio) {
		/* Add an audio stream */
		handle->streams_num++;
		handle->audio_id = nice_agent_add_stream (handle->agent, janus_flags_is_set(&handle->webrtc_flags, JANUS_ICE_HANDLE_WEBRTC_RTCPMUX) ? 1 : 2);
		handle->bundle_id = handle->audio_id;
		janus_ice_stream *audio_stream = (janus_ice_stream *)g_malloc0(sizeof(janus_ice_stream));
		if(audio_stream == NULL) {
			JANUS_LOG(LOG_FATAL, "Memory error!\n");
			return -1;
		}
		g_atomic_int_set(&audio_stream->destroyed, 0);
		janus_refcount_init(&audio_stream->ref, janus_ice_stream_free);
		handle->audio_mid = NULL;
		audio_stream->stream_id = handle->audio_id;
		audio_stream->handle = handle;
		janus_refcount_increase(&handle->ref);
		audio_stream->cdone = 0;
		audio_stream->payload_type = -1;
		audio_stream->disabled = FALSE;
		/* FIXME By default, if we're being called we're DTLS clients, but this may be changed by ICE... */
		audio_stream->dtls_role = offer ? JANUS_DTLS_ROLE_CLIENT : JANUS_DTLS_ROLE_ACTPASS;
		audio_stream->audio_ssrc = janus_random_uint32();	/* FIXME Should we look for conflicts? */
		if(janus_flags_is_set(&handle->webrtc_flags, JANUS_ICE_HANDLE_WEBRTC_BUNDLE)) {
			/* If we're bundling, this stream is going to be used for video as well */
			audio_stream->video_ssrc = janus_random_uint32();	/* FIXME Should we look for conflicts? */
		}
<<<<<<< HEAD
		audio_stream->audio_rtcp_ctx = g_malloc0(sizeof(rtcp_context));
		if(audio_stream->audio_rtcp_ctx == NULL) {
			JANUS_LOG(LOG_FATAL, "Memory error!\n");
			return -1;
		}
=======
		audio_stream->audio_rtcp_ctx = g_malloc0(sizeof(janus_rtcp_context));
>>>>>>> bf2efc4b
		audio_stream->audio_rtcp_ctx->tb = 48000;	/* May change later */
		audio_stream->video_rtcp_ctx[0] = g_malloc0(sizeof(janus_rtcp_context));
		audio_stream->video_rtcp_ctx[0]->tb = 90000;
		audio_stream->noerrorlog = FALSE;
		janus_mutex_init(&audio_stream->mutex);
		audio_stream->components = g_hash_table_new(NULL, NULL);
		g_hash_table_insert(handle->streams, GUINT_TO_POINTER(handle->audio_id), audio_stream);
		if(!have_turnrest_credentials) {
			/* No TURN REST API server and credentials, any static ones? */
			if(janus_turn_server != NULL) {
				/* We need relay candidates as well */
				gboolean ok = nice_agent_set_relay_info(handle->agent, handle->audio_id, 1,
					janus_turn_server, janus_turn_port, janus_turn_user, janus_turn_pwd, janus_turn_type);
				if(!ok) {
					JANUS_LOG(LOG_WARN, "Could not set TURN server, is the address correct? (%s:%"SCNu16")\n",
						janus_turn_server, janus_turn_port);
				}
			}
#ifdef HAVE_LIBCURL
		} else {
			/* We need relay candidates as well: add all those we got */
			GList *server = turnrest_credentials->servers;
			while(server != NULL) {
				janus_turnrest_instance *instance = (janus_turnrest_instance *)server->data;
				gboolean ok = nice_agent_set_relay_info(handle->agent, handle->audio_id, 1,
					instance->server, instance->port,
					turnrest_credentials->username, turnrest_credentials->password,
					instance->transport);
				if(!ok) {
					JANUS_LOG(LOG_WARN, "Could not set TURN server, is the address correct? (%s:%"SCNu16")\n",
						instance->server, instance->port);
				}
				server = server->next;
			}
#endif
		}
		handle->audio_stream = audio_stream;
		janus_ice_component *audio_rtp = (janus_ice_component *)g_malloc0(sizeof(janus_ice_component));
		if(audio_rtp == NULL) {
			JANUS_LOG(LOG_FATAL, "Memory error!\n");
			return -1;
		}
		g_atomic_int_set(&audio_rtp->destroyed, 0);
		janus_refcount_init(&audio_rtp->ref, janus_ice_component_free);
		audio_rtp->stream = audio_stream;
		janus_refcount_increase(&audio_stream->ref);
		audio_rtp->stream_id = audio_stream->stream_id;
		audio_rtp->component_id = 1;
		audio_rtp->candidates = NULL;
		audio_rtp->local_candidates = NULL;
		audio_rtp->remote_candidates = NULL;
		audio_rtp->selected_pair = NULL;
		audio_rtp->process_started = FALSE;
		audio_rtp->icestate_source = NULL;
		audio_rtp->icefailed_detected = 0;
		audio_rtp->dtlsrt_source = NULL;
		audio_rtp->dtls = NULL;
		audio_rtp->do_audio_nacks = FALSE;
		audio_rtp->do_video_nacks = FALSE;
		audio_rtp->retransmit_buffer = NULL;
		audio_rtp->retransmit_seqs = NULL;
		audio_rtp->retransmit_log_ts = 0;
		audio_rtp->retransmit_recent_cnt = 0;
		audio_rtp->nack_sent_log_ts = 0;
		audio_rtp->nack_sent_recent_cnt = 0;
		audio_rtp->last_seqs_audio = NULL;
		audio_rtp->last_seqs_video[0] = NULL;
		janus_mutex_init(&audio_rtp->mutex);
		g_hash_table_insert(audio_stream->components, GUINT_TO_POINTER(1), audio_rtp);
		audio_stream->rtp_component = audio_rtp;
#ifdef HAVE_PORTRANGE
		/* FIXME: libnice supports this since 0.1.0, but the 0.1.3 on Fedora fails with an undefined reference! */
		nice_agent_set_port_range(handle->agent, handle->audio_id, 1, rtp_range_min, rtp_range_max);
#endif
		janus_ice_component *audio_rtcp = NULL;
		if(!janus_flags_is_set(&handle->webrtc_flags, JANUS_ICE_HANDLE_WEBRTC_RTCPMUX)) {
			audio_rtcp = (janus_ice_component *)g_malloc0(sizeof(janus_ice_component));
			if(audio_rtcp == NULL) {
				JANUS_LOG(LOG_FATAL, "Memory error!\n");
				return -1;
			}
			g_atomic_int_set(&audio_rtcp->destroyed, 0);
			janus_refcount_init(&audio_rtcp->ref, janus_ice_component_free);
			if(!have_turnrest_credentials) {
				/* No TURN REST API server and credentials, any static ones? */
				if(janus_turn_server != NULL) {
					/* We need relay candidates as well */
					gboolean ok = nice_agent_set_relay_info(handle->agent, handle->audio_id, 2,
						janus_turn_server, janus_turn_port, janus_turn_user, janus_turn_pwd, janus_turn_type);
					if(!ok) {
						JANUS_LOG(LOG_WARN, "Could not set TURN server, is the address correct? (%s:%"SCNu16")\n",
							janus_turn_server, janus_turn_port);
					}
				}
#ifdef HAVE_LIBCURL
			} else {
				/* We need relay candidates as well: add all those we got */
				GList *server = turnrest_credentials->servers;
				while(server != NULL) {
					janus_turnrest_instance *instance = (janus_turnrest_instance *)server->data;
					gboolean ok = nice_agent_set_relay_info(handle->agent, handle->audio_id, 2,
						instance->server, instance->port,
						turnrest_credentials->username, turnrest_credentials->password,
						instance->transport);
					if(!ok) {
						JANUS_LOG(LOG_WARN, "Could not set TURN server, is the address correct? (%s:%"SCNu16")\n",
							instance->server, instance->port);
					}
					server = server->next;
				}
#endif
			}
			audio_rtcp->stream = audio_stream;
			janus_refcount_increase(&audio_stream->ref);
			audio_rtcp->stream_id = audio_stream->stream_id;
			audio_rtcp->component_id = 2;
			audio_rtcp->candidates = NULL;
			audio_rtcp->local_candidates = NULL;
			audio_rtcp->remote_candidates = NULL;
			audio_rtcp->selected_pair = NULL;
			audio_rtcp->process_started = FALSE;
			audio_rtcp->icestate_source = NULL;
			audio_rtcp->icefailed_detected = 0;
			audio_rtcp->dtlsrt_source = NULL;
			audio_rtcp->dtls = NULL;
			audio_rtcp->do_audio_nacks = FALSE;
			audio_rtcp->do_video_nacks = FALSE;
			audio_rtcp->retransmit_buffer = NULL;
			audio_rtcp->retransmit_seqs = NULL;
			audio_rtcp->retransmit_log_ts = 0;
			audio_rtcp->retransmit_recent_cnt = 0;
			janus_mutex_init(&audio_rtcp->mutex);
			g_hash_table_insert(audio_stream->components, GUINT_TO_POINTER(2), audio_rtcp);
			audio_stream->rtcp_component = audio_rtcp;
#ifdef HAVE_PORTRANGE
		/* FIXME: libnice supports this since 0.1.0, but the 0.1.3 on Fedora fails with an undefined reference! */
			nice_agent_set_port_range(handle->agent, handle->audio_id, 2, rtp_range_min, rtp_range_max);
#endif
		}
		nice_agent_gather_candidates(handle->agent, handle->audio_id);
		nice_agent_attach_recv(handle->agent, handle->audio_id, 1, g_main_loop_get_context (handle->iceloop), janus_ice_cb_nice_recv, audio_rtp);
		if(!janus_flags_is_set(&handle->webrtc_flags, JANUS_ICE_HANDLE_WEBRTC_RTCPMUX) && audio_rtcp != NULL)
			nice_agent_attach_recv(handle->agent, handle->audio_id, 2, g_main_loop_get_context (handle->iceloop), janus_ice_cb_nice_recv, audio_rtcp);
	}
	if(video && (!audio || !janus_flags_is_set(&handle->webrtc_flags, JANUS_ICE_HANDLE_WEBRTC_BUNDLE))) {
		/* Add a video stream */
		handle->streams_num++;
		handle->video_id = nice_agent_add_stream (handle->agent, janus_flags_is_set(&handle->webrtc_flags, JANUS_ICE_HANDLE_WEBRTC_RTCPMUX) ? 1 : 2);
		if(handle->bundle_id == 0)
			handle->bundle_id = handle->video_id;
		janus_ice_stream *video_stream = (janus_ice_stream *)g_malloc0(sizeof(janus_ice_stream));
		if(video_stream == NULL) {
			JANUS_LOG(LOG_FATAL, "Memory error!\n");
			return -1;
		}
		g_atomic_int_set(&video_stream->destroyed, 0);
		janus_refcount_init(&video_stream->ref, janus_ice_stream_free);
		handle->video_mid = NULL;
		video_stream->handle = handle;
		janus_refcount_increase(&handle->ref);
		video_stream->stream_id = handle->video_id;
		video_stream->cdone = 0;
		video_stream->payload_type = -1;
		video_stream->disabled = FALSE;
		/* FIXME By default, if we're being called we're DTLS clients, but this may be changed by ICE... */
		video_stream->dtls_role = offer ? JANUS_DTLS_ROLE_CLIENT : JANUS_DTLS_ROLE_ACTPASS;
		video_stream->video_ssrc = janus_random_uint32();	/* FIXME Should we look for conflicts? */
		video_stream->video_rtcp_ctx[0] = g_malloc0(sizeof(janus_rtcp_context));
		video_stream->video_rtcp_ctx[0]->tb = 90000;
		video_stream->components = g_hash_table_new(NULL, NULL);
		video_stream->noerrorlog = FALSE;
		janus_mutex_init(&video_stream->mutex);
		g_hash_table_insert(handle->streams, GUINT_TO_POINTER(handle->video_id), video_stream);
		if(!have_turnrest_credentials) {
			/* No TURN REST API server and credentials, any static ones? */
			if(janus_turn_server != NULL) {
				/* We need relay candidates as well */
				gboolean ok = nice_agent_set_relay_info(handle->agent, handle->video_id, 1,
					janus_turn_server, janus_turn_port, janus_turn_user, janus_turn_pwd, janus_turn_type);
				if(!ok) {
					JANUS_LOG(LOG_WARN, "Could not set TURN server, is the address correct? (%s:%"SCNu16")\n",
						janus_turn_server, janus_turn_port);
				}
			}
#ifdef HAVE_LIBCURL
		} else {
			/* We need relay candidates as well: add all those we got */
			GList *server = turnrest_credentials->servers;
			while(server != NULL) {
				janus_turnrest_instance *instance = (janus_turnrest_instance *)server->data;
				gboolean ok = nice_agent_set_relay_info(handle->agent, handle->video_id, 1,
					instance->server, instance->port,
					turnrest_credentials->username, turnrest_credentials->password,
					instance->transport);
				if(!ok) {
					JANUS_LOG(LOG_WARN, "Could not set TURN server, is the address correct? (%s:%"SCNu16")\n",
						instance->server, instance->port);
				}
				server = server->next;
			}
#endif
		}
		handle->video_stream = video_stream;
		janus_ice_component *video_rtp = (janus_ice_component *)g_malloc0(sizeof(janus_ice_component));
		if(video_rtp == NULL) {
			JANUS_LOG(LOG_FATAL, "Memory error!\n");
			return -1;
		}
		g_atomic_int_set(&video_rtp->destroyed, 0);
		janus_refcount_init(&video_rtp->ref, janus_ice_component_free);
		video_rtp->stream = video_stream;
		janus_refcount_increase(&video_stream->ref);
		video_rtp->stream_id = video_stream->stream_id;
		video_rtp->component_id = 1;
		video_rtp->candidates = NULL;
		video_rtp->local_candidates = NULL;
		video_rtp->remote_candidates = NULL;
		video_rtp->selected_pair = NULL;
		video_rtp->process_started = FALSE;
		video_rtp->icestate_source = NULL;
		video_rtp->icefailed_detected = 0;
		video_rtp->dtlsrt_source = NULL;
		video_rtp->dtls = NULL;
		video_rtp->do_audio_nacks = FALSE;
		video_rtp->do_video_nacks = FALSE;
		video_rtp->retransmit_buffer = NULL;
		video_rtp->retransmit_seqs = NULL;
		video_rtp->retransmit_log_ts = 0;
		video_rtp->retransmit_recent_cnt = 0;
		video_rtp->nack_sent_log_ts = 0;
		video_rtp->nack_sent_recent_cnt = 0;
		video_rtp->last_seqs_audio = NULL;
		video_rtp->last_seqs_video[0] = NULL;
		janus_mutex_init(&video_rtp->mutex);
		g_hash_table_insert(video_stream->components, GUINT_TO_POINTER(1), video_rtp);
		video_stream->rtp_component = video_rtp;
#ifdef HAVE_PORTRANGE
		/* FIXME: libnice supports this since 0.1.0, but the 0.1.3 on Fedora fails with an undefined reference! */
		nice_agent_set_port_range(handle->agent, handle->video_id, 1, rtp_range_min, rtp_range_max);
#endif
		janus_ice_component *video_rtcp = NULL;
		if(!janus_flags_is_set(&handle->webrtc_flags, JANUS_ICE_HANDLE_WEBRTC_RTCPMUX)) {
			video_rtcp = (janus_ice_component *)g_malloc0(sizeof(janus_ice_component));
			if(video_rtcp == NULL) {
				JANUS_LOG(LOG_FATAL, "Memory error!\n");
				return -1;
			}
			g_atomic_int_set(&video_rtcp->destroyed, 0);
			janus_refcount_init(&video_rtcp->ref, janus_ice_component_free);
			if(!have_turnrest_credentials) {
				/* No TURN REST API server and credentials, any static ones? */
				if(janus_turn_server != NULL) {
					/* We need relay candidates as well */
					gboolean ok = nice_agent_set_relay_info(handle->agent, handle->video_id, 2,
						janus_turn_server, janus_turn_port, janus_turn_user, janus_turn_pwd, janus_turn_type);
					if(!ok) {
						JANUS_LOG(LOG_WARN, "Could not set TURN server, is the address correct? (%s:%"SCNu16")\n",
							janus_turn_server, janus_turn_port);
					}
				}
#ifdef HAVE_LIBCURL
			} else {
				/* We need relay candidates as well: add all those we got */
				GList *server = turnrest_credentials->servers;
				while(server != NULL) {
					janus_turnrest_instance *instance = (janus_turnrest_instance *)server->data;
					gboolean ok = nice_agent_set_relay_info(handle->agent, handle->video_id, 2,
						instance->server, instance->port,
						turnrest_credentials->username, turnrest_credentials->password,
						instance->transport);
					if(!ok) {
						JANUS_LOG(LOG_WARN, "Could not set TURN server, is the address correct? (%s:%"SCNu16")\n",
							instance->server, instance->port);
					}
					server = server->next;
				}
#endif
			}
			video_rtcp->stream = video_stream;
			janus_refcount_increase(&video_stream->ref);
			video_rtcp->stream_id = video_stream->stream_id;
			video_rtcp->component_id = 2;
			video_rtcp->candidates = NULL;
			video_rtcp->local_candidates = NULL;
			video_rtcp->remote_candidates = NULL;
			video_rtcp->selected_pair = NULL;
			video_rtcp->process_started = FALSE;
			video_rtcp->icestate_source = NULL;
			video_rtcp->icefailed_detected = 0;
			video_rtcp->dtlsrt_source = NULL;
			video_rtcp->dtls = NULL;
			video_rtcp->do_audio_nacks = FALSE;
			video_rtcp->do_video_nacks = FALSE;
			video_rtcp->retransmit_buffer = NULL;
			video_rtcp->retransmit_seqs = NULL;
			video_rtcp->retransmit_log_ts = 0;
			video_rtcp->retransmit_recent_cnt = 0;
			janus_mutex_init(&video_rtcp->mutex);
			g_hash_table_insert(video_stream->components, GUINT_TO_POINTER(2), video_rtcp);
			video_stream->rtcp_component = video_rtcp;
#ifdef HAVE_PORTRANGE
			/* FIXME: libnice supports this since 0.1.0, but the 0.1.3 on Fedora fails with an undefined reference! */
			nice_agent_set_port_range(handle->agent, handle->video_id, 2, rtp_range_min, rtp_range_max);
#endif
		}
		nice_agent_gather_candidates(handle->agent, handle->video_id);
		nice_agent_attach_recv(handle->agent, handle->video_id, 1, g_main_loop_get_context (handle->iceloop), janus_ice_cb_nice_recv, video_rtp);
		if(!janus_flags_is_set(&handle->webrtc_flags, JANUS_ICE_HANDLE_WEBRTC_RTCPMUX) && video_rtcp != NULL)
			nice_agent_attach_recv(handle->agent, handle->video_id, 2, g_main_loop_get_context (handle->iceloop), janus_ice_cb_nice_recv, video_rtcp);
	}
#ifndef HAVE_SCTP
	handle->data_id = 0;
	handle->data_stream = NULL;
#else
	if(data && ((!audio && !video) || !janus_flags_is_set(&handle->webrtc_flags, JANUS_ICE_HANDLE_WEBRTC_BUNDLE))) {
		/* Add a SCTP/DataChannel stream */
		handle->streams_num++;
		handle->data_id = nice_agent_add_stream (handle->agent, 1);
		if(handle->bundle_id == 0)
			handle->bundle_id = handle->data_id;
		janus_ice_stream *data_stream = (janus_ice_stream *)g_malloc0(sizeof(janus_ice_stream));
		if(data_stream == NULL) {
			JANUS_LOG(LOG_FATAL, "Memory error!\n");
			return -1;
		}
		g_atomic_int_set(&data_stream->destroyed, 0);
		janus_refcount_init(&data_stream->ref, janus_ice_stream_free);
		handle->data_mid = NULL;
		if(!have_turnrest_credentials) {
			/* No TURN REST API server and credentials, any static ones? */
			if(janus_turn_server != NULL) {
				/* We need relay candidates as well */
				gboolean ok = nice_agent_set_relay_info(handle->agent, handle->data_id, 1,
					janus_turn_server, janus_turn_port, janus_turn_user, janus_turn_pwd, janus_turn_type);
				if(!ok) {
					JANUS_LOG(LOG_WARN, "Could not set TURN server, is the address correct? (%s:%"SCNu16")\n",
						janus_turn_server, janus_turn_port);
				}
			}
#ifdef HAVE_LIBCURL
		} else {
			/* We need relay candidates as well: add all those we got */
			GList *server = turnrest_credentials->servers;
			while(server != NULL) {
				janus_turnrest_instance *instance = (janus_turnrest_instance *)server->data;
				gboolean ok = nice_agent_set_relay_info(handle->agent, handle->data_id, 1,
					instance->server, instance->port,
					turnrest_credentials->username, turnrest_credentials->password,
					instance->transport);
				if(!ok) {
					JANUS_LOG(LOG_WARN, "Could not set TURN server, is the address correct? (%s:%"SCNu16")\n",
						instance->server, instance->port);
				}
				server = server->next;
			}
#endif
		}
		data_stream->handle = handle;
		janus_refcount_increase(&handle->ref);
		data_stream->stream_id = handle->data_id;
		data_stream->cdone = 0;
		data_stream->payload_type = -1;
		data_stream->disabled = FALSE;
		/* FIXME By default, if we're being called we're DTLS clients, but this may be changed by ICE... */
		data_stream->dtls_role = offer ? JANUS_DTLS_ROLE_CLIENT : JANUS_DTLS_ROLE_ACTPASS;
		data_stream->components = g_hash_table_new(NULL, NULL);
		data_stream->noerrorlog = FALSE;
		janus_mutex_init(&data_stream->mutex);
		g_hash_table_insert(handle->streams, GUINT_TO_POINTER(handle->data_id), data_stream);
		handle->data_stream = data_stream;
		janus_ice_component *data_component = (janus_ice_component *)g_malloc0(sizeof(janus_ice_component));
		if(data_component == NULL) {
			JANUS_LOG(LOG_FATAL, "Memory error!\n");
			return -1;
		}
		g_atomic_int_set(&data_component->destroyed, 0);
		janus_refcount_init(&data_component->ref, janus_ice_component_free);
		data_component->stream = data_stream;
		janus_refcount_increase(&data_stream->ref);
		data_component->stream_id = data_stream->stream_id;
		data_component->component_id = 1;
		data_component->candidates = NULL;
		data_component->local_candidates = NULL;
		data_component->remote_candidates = NULL;
		data_component->selected_pair = NULL;
		data_component->process_started = FALSE;
		data_component->icestate_source = NULL;
		data_component->icefailed_detected = 0;
		data_component->dtlsrt_source = NULL;
		data_component->dtls = NULL;
		data_component->do_audio_nacks = FALSE;
		data_component->do_video_nacks = FALSE;
		data_component->retransmit_buffer = NULL;
		data_component->retransmit_seqs = NULL;
		data_component->retransmit_log_ts = 0;
		data_component->retransmit_recent_cnt = 0;
		janus_mutex_init(&data_component->mutex);
		g_hash_table_insert(data_stream->components, GUINT_TO_POINTER(1), data_component);
		data_stream->rtp_component = data_component;	/* We use the component called 'RTP' for data */
#ifdef HAVE_PORTRANGE
		/* FIXME: libnice supports this since 0.1.0, but the 0.1.3 on Fedora fails with an undefined reference! */
		nice_agent_set_port_range(handle->agent, handle->data_id, 1, rtp_range_min, rtp_range_max);
#endif
		nice_agent_gather_candidates(handle->agent, handle->data_id);
		nice_agent_attach_recv(handle->agent, handle->data_id, 1, g_main_loop_get_context (handle->iceloop), janus_ice_cb_nice_recv, data_component);
	}
#endif
#ifdef HAVE_LIBCURL
	if(turnrest_credentials != NULL) {
		janus_turnrest_response_destroy(turnrest_credentials);
		turnrest_credentials = NULL;
	}
#endif
	GError *error = NULL;
	char tname[16];
	g_snprintf(tname, sizeof(tname), "iceloop %"SCNu64, handle->handle_id);
	janus_refcount_increase(&handle->ref);
	handle->icethread = g_thread_try_new(tname, &janus_ice_thread, handle, &error);
	if(error != NULL) {
		/* FIXME We should clear some resources... */
		JANUS_LOG(LOG_ERR, "[%"SCNu64"] Got error %d (%s) trying to launch the ICE thread...\n", handle->handle_id, error->code, error->message ? error->message : "??");
		janus_flags_clear(&handle->webrtc_flags, JANUS_ICE_HANDLE_WEBRTC_HAS_AGENT);
		janus_refcount_decrease(&handle->ref);
		return -1;
	}
	return 0;
}

void janus_ice_restart(janus_ice_handle *handle) {
	if(!handle || !handle->agent || !handle->streams)
		return;
	/* Restart ICE */
	if(nice_agent_restart(handle->agent) == FALSE) {
		JANUS_LOG(LOG_WARN, "[%"SCNu64"] ICE restart failed...\n", handle->handle_id);
	}
	janus_flags_clear(&handle->webrtc_flags, JANUS_ICE_HANDLE_WEBRTC_ICE_RESTART);
}

void *janus_ice_send_thread(void *data) {
	janus_ice_handle *handle = (janus_ice_handle *)data;
	janus_session *session = (janus_session *)handle->session;
	JANUS_LOG(LOG_VERB, "[%"SCNu64"] ICE send thread started...; %p\n", handle->handle_id, handle);
	janus_ice_queued_packet *pkt = NULL;
	gint64 before = janus_get_monotonic_time(),
		rtcp_last_sr_rr = before, last_event = before,
		last_srtp_summary = before, last_nack_cleanup = before;
	while(!janus_flags_is_set(&handle->webrtc_flags, JANUS_ICE_HANDLE_WEBRTC_STOP)) {
		if(handle->queued_packets != NULL) {
			pkt = g_async_queue_timeout_pop(handle->queued_packets, 500000);
		} else {
			g_usleep(100000);
		}
		if(pkt == &janus_ice_dtls_alert) {
			/* The session is over, send an alert on all streams and components */
			if(handle->streams != NULL) {
				if(handle->audio_stream) {
					janus_ice_stream *stream = handle->audio_stream;
					janus_refcount_increase(&stream->ref);
					if(stream->rtp_component)
						janus_dtls_srtp_send_alert(stream->rtp_component->dtls);
					if(stream->rtcp_component)
						janus_dtls_srtp_send_alert(stream->rtcp_component->dtls);
					janus_refcount_decrease(&stream->ref);
				}
				if(handle->video_stream) {
					janus_ice_stream *stream = handle->video_stream;
					janus_refcount_increase(&stream->ref);
					if(stream->rtp_component)
						janus_dtls_srtp_send_alert(stream->rtp_component->dtls);
					if(stream->rtcp_component)
						janus_dtls_srtp_send_alert(stream->rtcp_component->dtls);
					janus_refcount_decrease(&stream->ref);
				}
				if(handle->data_stream) {
					janus_ice_stream *stream = handle->data_stream;
					janus_refcount_increase(&stream->ref);
					if(stream->rtp_component)
						janus_dtls_srtp_send_alert(stream->rtp_component->dtls);
					if(stream->rtcp_component)
						janus_dtls_srtp_send_alert(stream->rtcp_component->dtls);
					janus_refcount_decrease(&stream->ref);
				}
			}
			while(g_async_queue_length(handle->queued_packets) > 0) {
				pkt = g_async_queue_try_pop(handle->queued_packets);
				if(pkt != NULL && pkt != &janus_ice_dtls_alert) {
					g_free(pkt->data);
					pkt->data = NULL;
					g_free(pkt);
					pkt = NULL;
				}
			}
			if(handle->iceloop != NULL && g_main_loop_is_running(handle->iceloop)) {
				g_main_loop_quit(handle->iceloop);
				if (handle->icectx != NULL) {
					g_main_context_wakeup(handle->icectx);
				}
			}
			continue;
		}
		if(!janus_flags_is_set(&handle->webrtc_flags, JANUS_ICE_HANDLE_WEBRTC_READY)) {
			if(pkt)
				g_free(pkt->data);
			g_free(pkt);
			pkt = NULL;
			continue;
		}
		/* Reset the last second counters if too much time passed with no data in or out */
		gint64 now = janus_get_monotonic_time();
		janus_ice_stream *stream = janus_flags_is_set(&handle->webrtc_flags, JANUS_ICE_HANDLE_WEBRTC_BUNDLE) ? g_hash_table_lookup(handle->streams, GUINT_TO_POINTER(handle->bundle_id)) : handle->audio_stream;
		if(stream && stream->rtp_component) {
			janus_ice_component *component = stream->rtp_component;
			gint64 last = component->in_stats.audio.updated;
			if(last && now > last && now-last >= 2*G_USEC_PER_SEC && component->in_stats.audio.bytes_lastsec_temp > 0) {
				component->in_stats.audio.bytes_lastsec = 0;
				component->in_stats.audio.bytes_lastsec_temp = 0;
			}
			last = component->out_stats.audio.updated;
			if(last && now > last && now-last >= 2*G_USEC_PER_SEC && component->out_stats.audio.bytes_lastsec_temp > 0) {
				component->out_stats.audio.bytes_lastsec = 0;
				component->out_stats.audio.bytes_lastsec_temp = 0;
			}
		}
		stream = janus_flags_is_set(&handle->webrtc_flags, JANUS_ICE_HANDLE_WEBRTC_BUNDLE) ? g_hash_table_lookup(handle->streams, GUINT_TO_POINTER(handle->bundle_id)) : handle->video_stream;
		if(stream && stream->rtp_component) {
			janus_ice_component *component = stream->rtp_component;
			int vindex = 0;
			for(vindex=0; vindex < 3; vindex++) {
				gint64 last = component->in_stats.video[vindex].updated;
				if(last && now > last && now-last >= 2*G_USEC_PER_SEC && component->in_stats.video[vindex].bytes_lastsec_temp > 0) {
					component->in_stats.video[vindex].bytes_lastsec = 0;
					component->in_stats.video[vindex].bytes_lastsec_temp = 0;
				}
				last = component->out_stats.video[vindex].updated;
				if(last && now > last && now-last >= 2*G_USEC_PER_SEC && component->out_stats.video[vindex].bytes_lastsec_temp > 0) {
					component->out_stats.video[vindex].bytes_lastsec = 0;
					component->out_stats.video[vindex].bytes_lastsec_temp = 0;
				}
			}
		}
		/* Let's see if we need to notify the user about no incoming audio or video */
		if(no_media_timer > 0 && now-before >= G_USEC_PER_SEC) {
			stream = janus_flags_is_set(&handle->webrtc_flags, JANUS_ICE_HANDLE_WEBRTC_BUNDLE) ? g_hash_table_lookup(handle->streams, GUINT_TO_POINTER(handle->bundle_id)) : handle->audio_stream;
			if(stream && stream->rtp_component) {
				janus_ice_component *component = stream->rtp_component;
				gint64 last = component->in_stats.audio.updated;
				if(!component->in_stats.audio.notified_lastsec && last && now-last >= (gint64)no_media_timer*G_USEC_PER_SEC) {
					/* We missed more than no_second_timer seconds of audio! */
					component->in_stats.audio.notified_lastsec = TRUE;
					JANUS_LOG(LOG_WARN, "[%"SCNu64"] Didn't receive audio for more than %d seconds...\n", handle->handle_id, no_media_timer);
					janus_ice_notify_media(handle, FALSE, FALSE);
				}
			}
			stream = janus_flags_is_set(&handle->webrtc_flags, JANUS_ICE_HANDLE_WEBRTC_BUNDLE) ? g_hash_table_lookup(handle->streams, GUINT_TO_POINTER(handle->bundle_id)) : handle->video_stream;
			if(stream && stream->rtp_component) {
				janus_ice_component *component = stream->rtp_component;
				gint64 last = component->in_stats.video[0].updated;
				if(!component->in_stats.video[0].notified_lastsec && last && now-last >= (gint64)no_media_timer*G_USEC_PER_SEC) {
					/* We missed more than no_second_timer seconds of video! */
					component->in_stats.video[0].notified_lastsec = TRUE;
					JANUS_LOG(LOG_WARN, "[%"SCNu64"] Didn't receive video for more than a second...\n", handle->handle_id);
					janus_ice_notify_media(handle, TRUE, FALSE);
				}
			}
			before = now;
		}
		/* Let's check if it's time to send a RTCP SR/SDES/RR as well */
		if(now-rtcp_last_sr_rr >= 5*G_USEC_PER_SEC) {
			rtcp_last_sr_rr = now;
			janus_ice_stream *stream = janus_flags_is_set(&handle->webrtc_flags, JANUS_ICE_HANDLE_WEBRTC_BUNDLE) ? g_hash_table_lookup(handle->streams, GUINT_TO_POINTER(handle->bundle_id)) : handle->audio_stream;
			if(stream && stream->rtp_component && stream->rtp_component->out_stats.audio.packets > 0) {
				/* Create a SR/SDES compound */
				int srlen = 28;
				int sdeslen = 20;
				char rtcpbuf[srlen+sdeslen];
				memset(rtcpbuf, 0, sizeof(rtcpbuf));
				rtcp_sr *sr = (rtcp_sr *)&rtcpbuf;
				sr->header.version = 2;
				sr->header.type = RTCP_SR;
				sr->header.rc = 0;
				sr->header.length = htons((srlen/4)-1);
				sr->ssrc = htonl(stream->audio_ssrc);
				struct timeval tv;
				gettimeofday(&tv, NULL);
				uint32_t s = tv.tv_sec + 2208988800u;
				uint32_t u = tv.tv_usec;
				uint32_t f = (u << 12) + (u << 8) - ((u * 3650) >> 6);
				sr->si.ntp_ts_msw = htonl(s);
				sr->si.ntp_ts_lsw = htonl(f);
				/* Compute an RTP timestamp coherent with the NTP one */
				rtcp_context *rtcp_ctx = stream->audio_rtcp_ctx;
				if(rtcp_ctx == NULL) {
					sr->si.rtp_ts = htonl(stream->audio_last_ts);	/* FIXME */
				} else {
					int64_t ntp = tv.tv_sec*G_USEC_PER_SEC + tv.tv_usec;
					uint32_t rtp_ts = ((ntp-stream->audio_first_ntp_ts)/1000)*(rtcp_ctx->tb/1000) + stream->audio_first_rtp_ts;
					sr->si.rtp_ts = htonl(rtp_ts);
				}
				sr->si.s_packets = htonl(stream->rtp_component->out_stats.audio.packets);
				sr->si.s_octets = htonl(stream->rtp_component->out_stats.audio.bytes);
				rtcp_sdes *sdes = (rtcp_sdes *)&rtcpbuf[28];
				janus_rtcp_sdes_cname((char *)sdes, sdeslen, "janusaudio", 10);
				sdes->chunk.ssrc = htonl(stream->audio_ssrc);
				/* Enqueue it, we'll send it later */
				janus_ice_relay_rtcp_internal(handle, 0, rtcpbuf, srlen+sdeslen, FALSE);
			}
			if(stream) {
				/* Create a RR too */
				int rrlen = 32;
				char rtcpbuf[32];
				memset(rtcpbuf, 0, sizeof(rtcpbuf));
				rtcp_rr *rr = (rtcp_rr *)&rtcpbuf;
				rr->header.version = 2;
				rr->header.type = RTCP_RR;
				rr->header.rc = 1;
				rr->header.length = htons((rrlen/4)-1);
				rr->ssrc = htonl(stream->audio_ssrc);
				janus_rtcp_report_block(stream->audio_rtcp_ctx, &rr->rb[0]);
				rr->rb[0].ssrc = htonl(stream->audio_ssrc_peer);
				/* Enqueue it, we'll send it later */
				janus_ice_relay_rtcp_internal(handle, 0, rtcpbuf, 32, FALSE);
			}
			/* Now do the same for video */
			stream = janus_flags_is_set(&handle->webrtc_flags, JANUS_ICE_HANDLE_WEBRTC_BUNDLE) ? g_hash_table_lookup(handle->streams, GUINT_TO_POINTER(handle->bundle_id)) : handle->video_stream;
			if(stream && stream->rtp_component && stream->rtp_component->out_stats.video[0].packets > 0) {
				/* Create a SR/SDES compound */
				int srlen = 28;
				int sdeslen = 20;
				char rtcpbuf[srlen+sdeslen];
				memset(rtcpbuf, 0, sizeof(rtcpbuf));
				rtcp_sr *sr = (rtcp_sr *)&rtcpbuf;
				sr->header.version = 2;
				sr->header.type = RTCP_SR;
				sr->header.rc = 0;
				sr->header.length = htons((srlen/4)-1);
				sr->ssrc = htonl(stream->video_ssrc);
				struct timeval tv;
				gettimeofday(&tv, NULL);
				uint32_t s = tv.tv_sec + 2208988800u;
				uint32_t u = tv.tv_usec;
				uint32_t f = (u << 12) + (u << 8) - ((u * 3650) >> 6);
				sr->si.ntp_ts_msw = htonl(s);
				sr->si.ntp_ts_lsw = htonl(f);
				/* Compute an RTP timestamp coherent with the NTP one */
				rtcp_context *rtcp_ctx = stream->video_rtcp_ctx[0];
				if(rtcp_ctx == NULL) {
					sr->si.rtp_ts = htonl(stream->video_last_ts);	/* FIXME */
				} else {
					int64_t ntp = tv.tv_sec*G_USEC_PER_SEC + tv.tv_usec;
					uint32_t rtp_ts = ((ntp-stream->video_first_ntp_ts[0])/1000)*(rtcp_ctx->tb/1000) + stream->video_first_rtp_ts[0];
					sr->si.rtp_ts = htonl(rtp_ts);
				}
				sr->si.s_packets = htonl(stream->rtp_component->out_stats.video[0].packets);
				sr->si.s_octets = htonl(stream->rtp_component->out_stats.video[0].bytes);
				rtcp_sdes *sdes = (rtcp_sdes *)&rtcpbuf[28];
				janus_rtcp_sdes_cname((char *)sdes, sdeslen, "janusvideo", 10);
				sdes->chunk.ssrc = htonl(stream->video_ssrc);
				/* Enqueue it, we'll send it later */
				janus_ice_relay_rtcp_internal(handle, 1, rtcpbuf, srlen+sdeslen, FALSE);
			}
			if(stream) {
				/* Create a RR too (for each SSRC, if we're simulcasting) */
				int vindex=0;
				for(vindex=0; vindex<3; vindex++) {
					if(stream->video_rtcp_ctx[vindex] && stream->video_rtcp_ctx[vindex]->rtp_recvd) {
						/* Create a RR */
						int rrlen = 32;
						char rtcpbuf[32];
						memset(rtcpbuf, 0, sizeof(rtcpbuf));
						rtcp_rr *rr = (rtcp_rr *)&rtcpbuf;
						rr->header.version = 2;
						rr->header.type = RTCP_RR;
						rr->header.rc = 1;
						rr->header.length = htons((rrlen/4)-1);
						rr->ssrc = htonl(stream->video_ssrc);
						janus_rtcp_report_block(stream->video_rtcp_ctx[vindex], &rr->rb[0]);
						rr->rb[0].ssrc = htonl(stream->video_ssrc_peer[vindex]);
						/* Enqueue it, we'll send it later */
						janus_ice_relay_rtcp_internal(handle, 1, rtcpbuf, 32, FALSE);
					}
				}
			}
		}
		/* We tell event handlers once per second about RTCP-related stuff
		 * FIXME Should we really do this here? Would this slow down this thread and add delay? */
		if(janus_ice_event_stats_period > 0 && now-last_event >= (gint64)janus_ice_event_stats_period*G_USEC_PER_SEC) {
			last_event = now;
			if(janus_events_is_enabled() && janus_flags_is_set(&handle->webrtc_flags, JANUS_ICE_HANDLE_WEBRTC_HAS_AUDIO)) {
				janus_ice_stream *stream = janus_flags_is_set(&handle->webrtc_flags, JANUS_ICE_HANDLE_WEBRTC_BUNDLE) ? g_hash_table_lookup(handle->streams, GUINT_TO_POINTER(handle->bundle_id)) : handle->audio_stream;
				if(stream && stream->audio_rtcp_ctx) {
					json_t *info = json_object();
					json_object_set_new(info, "media", json_string("audio"));
					json_object_set_new(info, "base", json_integer(stream->audio_rtcp_ctx->tb));
					json_object_set_new(info, "lsr", json_integer(janus_rtcp_context_get_lsr(stream->audio_rtcp_ctx)));
					json_object_set_new(info, "lost", json_integer(janus_rtcp_context_get_lost_all(stream->audio_rtcp_ctx, FALSE)));
					json_object_set_new(info, "lost-by-remote", json_integer(janus_rtcp_context_get_lost_all(stream->audio_rtcp_ctx, TRUE)));
					json_object_set_new(info, "jitter-local", json_integer(janus_rtcp_context_get_jitter(stream->audio_rtcp_ctx, FALSE)));
					json_object_set_new(info, "jitter-remote", json_integer(janus_rtcp_context_get_jitter(stream->audio_rtcp_ctx, TRUE)));
					if(stream->rtp_component) {
						json_object_set_new(info, "packets-received", json_integer(stream->rtp_component->in_stats.audio.packets));
						json_object_set_new(info, "packets-sent", json_integer(stream->rtp_component->out_stats.audio.packets));
						json_object_set_new(info, "bytes-received", json_integer(stream->rtp_component->in_stats.audio.bytes));
						json_object_set_new(info, "bytes-sent", json_integer(stream->rtp_component->out_stats.audio.bytes));
						json_object_set_new(info, "bytes-received-lastsec", json_integer(stream->rtp_component->in_stats.audio.bytes_lastsec));
						json_object_set_new(info, "bytes-sent-lastsec", json_integer(stream->rtp_component->out_stats.audio.bytes_lastsec));
						json_object_set_new(info, "nacks-received", json_integer(stream->rtp_component->in_stats.audio.nacks));
						json_object_set_new(info, "nacks-sent", json_integer(stream->rtp_component->out_stats.audio.nacks));
					}
					janus_events_notify_handlers(JANUS_EVENT_TYPE_MEDIA, session->session_id, handle->handle_id, info);
				}
			}
			/* Do the same for video */
			if(janus_events_is_enabled() && janus_flags_is_set(&handle->webrtc_flags, JANUS_ICE_HANDLE_WEBRTC_HAS_VIDEO)) {
				janus_ice_stream *stream = janus_flags_is_set(&handle->webrtc_flags, JANUS_ICE_HANDLE_WEBRTC_BUNDLE) ? g_hash_table_lookup(handle->streams, GUINT_TO_POINTER(handle->bundle_id)) : handle->video_stream;
				int vindex=0;
				for(vindex=0; vindex<3; vindex++) {
					if(stream && stream->video_rtcp_ctx[vindex]) {
						json_t *info = json_object();
						if(vindex == 0)
							json_object_set_new(info, "media", json_string("video"));
						else if(vindex == 1)
							json_object_set_new(info, "media", json_string("video-sim1"));
						else
							json_object_set_new(info, "media", json_string("video-sim2"));
						json_object_set_new(info, "base", json_integer(stream->video_rtcp_ctx[vindex]->tb));
						json_object_set_new(info, "lsr", json_integer(janus_rtcp_context_get_lsr(stream->video_rtcp_ctx[vindex])));
						json_object_set_new(info, "lost", json_integer(janus_rtcp_context_get_lost_all(stream->video_rtcp_ctx[vindex], FALSE)));
						json_object_set_new(info, "lost-by-remote", json_integer(janus_rtcp_context_get_lost_all(stream->video_rtcp_ctx[vindex], TRUE)));
						json_object_set_new(info, "jitter-local", json_integer(janus_rtcp_context_get_jitter(stream->video_rtcp_ctx[vindex], FALSE)));
						json_object_set_new(info, "jitter-remote", json_integer(janus_rtcp_context_get_jitter(stream->video_rtcp_ctx[vindex], TRUE)));
						if(stream->rtp_component) {
							json_object_set_new(info, "packets-received", json_integer(stream->rtp_component->in_stats.video[vindex].packets));
							json_object_set_new(info, "packets-sent", json_integer(stream->rtp_component->out_stats.video[vindex].packets));
							json_object_set_new(info, "bytes-received", json_integer(stream->rtp_component->in_stats.video[vindex].bytes));
							json_object_set_new(info, "bytes-sent", json_integer(stream->rtp_component->out_stats.video[vindex].bytes));
							json_object_set_new(info, "bytes-received-lastsec", json_integer(stream->rtp_component->in_stats.video[vindex].bytes_lastsec));
							json_object_set_new(info, "bytes-sent-lastsec", json_integer(stream->rtp_component->out_stats.video[vindex].bytes_lastsec));
							json_object_set_new(info, "nacks-received", json_integer(stream->rtp_component->in_stats.video[vindex].nacks));
							json_object_set_new(info, "nacks-sent", json_integer(stream->rtp_component->out_stats.video[vindex].nacks));
						}
						janus_events_notify_handlers(JANUS_EVENT_TYPE_MEDIA, session->session_id, handle->handle_id, info);
					}
				}
			}
		}
		/* Should we clean up old NACK buffers? (we check each 1/4 of the max_nack_queue time) */
		if(max_nack_queue > 0 && (now-last_nack_cleanup >= (max_nack_queue*250))) {
			/* Check if we do for all streams */
			janus_cleanup_nack_buffer(now, handle->audio_stream);
			janus_cleanup_nack_buffer(now, handle->video_stream);
			janus_cleanup_nack_buffer(now, handle->data_stream);
			last_nack_cleanup = now;
		}
		/* Check if we should also print a summary of SRTP-related errors */
		if(now-last_srtp_summary >= (2*G_USEC_PER_SEC)) {
			if(handle->srtp_errors_count > 0) {
				JANUS_LOG(LOG_ERR, "[%"SCNu64"] Got %d SRTP/SRTCP errors in the last few seconds (last error: %s)\n",
					handle->handle_id, handle->srtp_errors_count, janus_srtp_error_str(handle->last_srtp_error));
				handle->srtp_errors_count = 0;
				handle->last_srtp_error = 0;
			}
			last_srtp_summary = now;
		}

		/* Now let's get on with the packets */
		if(pkt == NULL) {
			continue;
		}
		if(pkt->data == NULL) {
			g_free(pkt);
			pkt = NULL;
			continue;
		}
		if(pkt->control) {
			/* RTCP */
			int video = (pkt->type == JANUS_ICE_PACKET_VIDEO);
			janus_ice_stream *stream = janus_flags_is_set(&handle->webrtc_flags, JANUS_ICE_HANDLE_WEBRTC_BUNDLE) ? g_hash_table_lookup(handle->streams, GUINT_TO_POINTER(handle->bundle_id)) : (video ? handle->video_stream : handle->audio_stream);
			if(!stream) {
				g_free(pkt->data);
				pkt->data = NULL;
				g_free(pkt);
				pkt = NULL;
				continue;
			}
			janus_ice_component *component = janus_flags_is_set(&handle->webrtc_flags, JANUS_ICE_HANDLE_WEBRTC_RTCPMUX) ? stream->rtp_component : stream->rtcp_component;
			if(!component) {
				g_free(pkt->data);
				pkt->data = NULL;
				g_free(pkt);
				pkt = NULL;
				continue;
			}
			if(!stream->cdone) {
				if(!janus_flags_is_set(&handle->webrtc_flags, JANUS_ICE_HANDLE_WEBRTC_ALERT) && !stream->noerrorlog) {
					JANUS_LOG(LOG_ERR, "[%"SCNu64"]     %s candidates not gathered yet for stream??\n", handle->handle_id, video ? "video" : "audio");
					stream->noerrorlog = TRUE;	/* Don't flood with the same error all over again */
				}
				g_free(pkt->data);
				pkt->data = NULL;
				g_free(pkt);
				pkt = NULL;
				continue;
			}
			stream->noerrorlog = FALSE;
			if(!component->dtls || !component->dtls->srtp_valid || !component->dtls->srtp_out) {
				if(!janus_flags_is_set(&handle->webrtc_flags, JANUS_ICE_HANDLE_WEBRTC_ALERT) && !component->noerrorlog) {
					JANUS_LOG(LOG_WARN, "[%"SCNu64"]     %s stream (#%u) component has no valid SRTP session (yet?)\n", handle->handle_id, video ? "video" : "audio", stream->stream_id);
					component->noerrorlog = TRUE;	/* Don't flood with the same error all over again */
				}
				g_free(pkt->data);
				pkt->data = NULL;
				g_free(pkt);
				pkt = NULL;
				continue;
			}
			component->noerrorlog = FALSE;
			if(pkt->encrypted) {
				/* Already SRTCP */
				int sent = nice_agent_send(handle->agent, stream->stream_id, component->component_id, pkt->length, (const gchar *)pkt->data);
				if(sent < pkt->length) {
					JANUS_LOG(LOG_ERR, "[%"SCNu64"] ... only sent %d bytes? (was %d)\n", handle->handle_id, sent, pkt->length);
				}
			} else {
				/* Check if there's anything we need to do before sending */
				uint32_t bitrate = janus_rtcp_get_remb(pkt->data, pkt->length);
				if(bitrate > 0) {
					/* There's a REMB, prepend a RR as it won't work otherwise */
					int rrlen = 32;
					char *rtcpbuf = g_malloc0(rrlen+pkt->length);
					memset(rtcpbuf, 0, rrlen+pkt->length);
					rtcp_rr *rr = (rtcp_rr *)rtcpbuf;
					rr->header.version = 2;
					rr->header.type = RTCP_RR;
					rr->header.rc = 0;
					rr->header.length = htons((rrlen/4)-1);
					janus_ice_stream *stream = janus_flags_is_set(&handle->webrtc_flags, JANUS_ICE_HANDLE_WEBRTC_BUNDLE) ? g_hash_table_lookup(handle->streams, GUINT_TO_POINTER(handle->bundle_id)) : (handle->video_stream);
					if(stream && stream->video_rtcp_ctx[0] && stream->video_rtcp_ctx[0]->rtp_recvd) {
						rr->header.rc = 1;
						janus_rtcp_report_block(stream->video_rtcp_ctx[0], &rr->rb[0]);
					}
					/* Append REMB */
					memcpy(rtcpbuf+rrlen, pkt->data, pkt->length);
					/* If we're simulcasting, set the extra SSRCs (the first one will be set by janus_rtcp_fix_ssrc) */
					if(stream->video_ssrc_peer[1] && pkt->length >= 28) {
						rtcp_fb *rtcpfb = (rtcp_fb *)(rtcpbuf+rrlen);
						rtcp_remb *remb = (rtcp_remb *)rtcpfb->fci;
						remb->ssrc[1] = htonl(stream->video_ssrc_peer[1]);
						if(stream->video_ssrc_peer[2] && pkt->length >= 32) {
							remb->ssrc[2] = htonl(stream->video_ssrc_peer[2]);
						}
					}
					/* Free old packet and update */
					char *prev_data = pkt->data;
					pkt->data = rtcpbuf;
					pkt->length = rrlen+pkt->length;
					g_clear_pointer(&prev_data, g_free);
				}
				/* FIXME Copy in a buffer and fix SSRC */
				char sbuf[JANUS_BUFSIZE];
				memcpy(sbuf, pkt->data, pkt->length);
				/* Do we need to dump this packet for debugging? */
				if(g_atomic_int_get(&handle->dump_packets))
					janus_text2pcap_dump(handle->text2pcap, JANUS_TEXT2PCAP_RTCP, FALSE, sbuf, pkt->length,
						"[session=%"SCNu64"][handle=%"SCNu64"]", session->session_id, handle->handle_id);
				/* Encrypt SRTCP */
				int protected = pkt->length;
				int res = srtp_protect_rtcp(component->dtls->srtp_out, sbuf, &protected);
				if(res != srtp_err_status_ok) {
					/* We don't spam the logs for every SRTP error: just take note of this, and print a summary later */
					handle->srtp_errors_count++;
					handle->last_srtp_error = res;
					/* If we're debugging, though, print every occurrence */
					JANUS_LOG(LOG_DBG, "[%"SCNu64"] ... SRTCP protect error... %s (len=%d-->%d)...\n", handle->handle_id, janus_srtp_error_str(res), pkt->length, protected);
				} else {
					/* Shoot! */
					int sent = nice_agent_send(handle->agent, stream->stream_id, component->component_id, protected, sbuf);
					if(sent < protected) {
						JANUS_LOG(LOG_ERR, "[%"SCNu64"] ... only sent %d bytes? (was %d)\n", handle->handle_id, sent, protected);
					}
				}
			}
			g_free(pkt->data);
			g_free(pkt);
			continue;
		} else {
			/* RTP or data */
			if(pkt->type == JANUS_ICE_PACKET_AUDIO || pkt->type == JANUS_ICE_PACKET_VIDEO) {
				/* RTP */
				int video = (pkt->type == JANUS_ICE_PACKET_VIDEO);
				janus_ice_stream *stream = janus_flags_is_set(&handle->webrtc_flags, JANUS_ICE_HANDLE_WEBRTC_BUNDLE) ? g_hash_table_lookup(handle->streams, GUINT_TO_POINTER(handle->bundle_id)) : (video ? handle->video_stream : handle->audio_stream);
				if(!stream) {
					g_free(pkt->data);
					pkt->data = NULL;
					g_free(pkt);
					pkt = NULL;
					continue;
				}
				if((!video && !stream->audio_send) || (video && !stream->video_send)) {
					g_free(pkt->data);
					pkt->data = NULL;
					g_free(pkt);
					pkt = NULL;
					continue;
				}
				janus_ice_component *component = stream->rtp_component;
				if(!component) {
					g_free(pkt->data);
					pkt->data = NULL;
					g_free(pkt);
					pkt = NULL;
					continue;
				}
				if(!stream->cdone) {
					if(!janus_flags_is_set(&handle->webrtc_flags, JANUS_ICE_HANDLE_WEBRTC_ALERT) && !stream->noerrorlog) {
						JANUS_LOG(LOG_ERR, "[%"SCNu64"]     %s candidates not gathered yet for stream??\n", handle->handle_id, video ? "video" : "audio");
						stream->noerrorlog = TRUE;	/* Don't flood with the same error all over again */
					}
					g_free(pkt->data);
					pkt->data = NULL;
					g_free(pkt);
					pkt = NULL;
					continue;
				}
				stream->noerrorlog = FALSE;
				if(!component->dtls || !component->dtls->srtp_valid || !component->dtls->srtp_out) {
					if(!janus_flags_is_set(&handle->webrtc_flags, JANUS_ICE_HANDLE_WEBRTC_ALERT) && !component->noerrorlog) {
						JANUS_LOG(LOG_WARN, "[%"SCNu64"]     %s stream component has no valid SRTP session (yet?)\n", handle->handle_id, video ? "video" : "audio");
						component->noerrorlog = TRUE;	/* Don't flood with the same error all over again */
					}
					g_free(pkt->data);
					pkt->data = NULL;
					g_free(pkt);
					pkt = NULL;
					continue;
				}
				component->noerrorlog = FALSE;
				if(pkt->encrypted) {
					/* Already RTP (probably a retransmission?) */
					janus_rtp_header *header = (janus_rtp_header *)pkt->data;
					JANUS_LOG(LOG_HUGE, "[%"SCNu64"] ... Retransmitting seq.nr %"SCNu16"\n\n", handle->handle_id, ntohs(header->seq_number));
					int sent = nice_agent_send(handle->agent, stream->stream_id, component->component_id, pkt->length, (const gchar *)pkt->data);
					if(sent < pkt->length) {
						JANUS_LOG(LOG_ERR, "[%"SCNu64"] ... only sent %d bytes? (was %d)\n", handle->handle_id, sent, pkt->length);
					}
				} else {
					/* FIXME Copy in a buffer and fix SSRC */
					char sbuf[JANUS_BUFSIZE];
					memcpy(sbuf, pkt->data, pkt->length);
					/* Overwrite SSRC */
					janus_rtp_header *header = (janus_rtp_header *)sbuf;
					header->ssrc = htonl(video ? stream->video_ssrc : stream->audio_ssrc);
					/* Do we need to dump this packet for debugging? */
					if(g_atomic_int_get(&handle->dump_packets))
						janus_text2pcap_dump(handle->text2pcap, JANUS_TEXT2PCAP_RTP, FALSE, sbuf, pkt->length,
							"[session=%"SCNu64"][handle=%"SCNu64"]", session->session_id, handle->handle_id);
					/* Encrypt SRTP */
					int protected = pkt->length;
					int res = srtp_protect(component->dtls->srtp_out, sbuf, &protected);
					if(res != srtp_err_status_ok) {
						/* We don't spam the logs for every SRTP error: just take note of this, and print a summary later */
						handle->srtp_errors_count++;
						handle->last_srtp_error = res;
						/* If we're debugging, though, print every occurrence */
						janus_rtp_header *header = (janus_rtp_header *)sbuf;
						guint32 timestamp = ntohl(header->timestamp);
						guint16 seq = ntohs(header->seq_number);
						JANUS_LOG(LOG_DBG, "[%"SCNu64"] ... SRTP protect error... %s (len=%d-->%d, ts=%"SCNu32", seq=%"SCNu16")...\n", handle->handle_id, janus_srtp_error_str(res), pkt->length, protected, timestamp, seq);
					} else {
						/* Shoot! */
						int sent = nice_agent_send(handle->agent, stream->stream_id, component->component_id, protected, sbuf);
						if(sent < protected) {
							JANUS_LOG(LOG_ERR, "[%"SCNu64"] ... only sent %d bytes? (was %d)\n", handle->handle_id, sent, protected);
						}
						/* Update stats */
						if(sent > 0) {
							/* Update the RTCP context as well */
							janus_rtp_header *header = (janus_rtp_header *)sbuf;
							guint32 timestamp = ntohl(header->timestamp);
							if(pkt->type == JANUS_ICE_PACKET_AUDIO) {
								component->out_stats.audio.packets++;
								component->out_stats.audio.bytes += pkt->length;
								/* Last second outgoing audio */
								gint64 now = janus_get_monotonic_time();
								if(component->out_stats.audio.updated == 0)
									component->out_stats.audio.updated = now;
								if(now > component->out_stats.audio.updated &&
										now - component->out_stats.audio.updated >= G_USEC_PER_SEC) {
									component->out_stats.audio.bytes_lastsec = component->out_stats.audio.bytes_lastsec_temp;
									component->out_stats.audio.bytes_lastsec_temp = 0;
									component->out_stats.audio.updated = now;
								}
								component->out_stats.audio.bytes_lastsec_temp += pkt->length;
								stream->audio_last_ts = timestamp;
								if(stream->audio_first_ntp_ts == 0) {
									struct timeval tv;
									gettimeofday(&tv, NULL);
									stream->audio_first_ntp_ts = (gint64)tv.tv_sec*G_USEC_PER_SEC + tv.tv_usec;
									stream->audio_first_rtp_ts = timestamp;
								}
								/* Let's check if this was G.711: in case we may need to change the timestamp base */
								rtcp_context *rtcp_ctx = stream->audio_rtcp_ctx;
								int pt = header->type;
								if((pt == 0 || pt == 8) && (rtcp_ctx->tb == 48000))
									rtcp_ctx->tb = 8000;
							} else if(pkt->type == JANUS_ICE_PACKET_VIDEO) {
								component->out_stats.video[0].packets++;
								component->out_stats.video[0].bytes += pkt->length;
								/* Last second outgoing video */
								gint64 now = janus_get_monotonic_time();
								if(component->out_stats.video[0].updated == 0)
									component->out_stats.video[0].updated = now;
								if(now > component->out_stats.video[0].updated &&
										now - component->out_stats.video[0].updated >= G_USEC_PER_SEC) {
									component->out_stats.video[0].bytes_lastsec = component->out_stats.video[0].bytes_lastsec_temp;
									component->out_stats.video[0].bytes_lastsec_temp = 0;
									component->out_stats.video[0].updated = now;
								}
								component->out_stats.video[0].bytes_lastsec_temp += pkt->length;
								stream->video_last_ts = timestamp;
								if(stream->video_first_ntp_ts[0] == 0) {
									struct timeval tv;
									gettimeofday(&tv, NULL);
									stream->video_first_ntp_ts[0] = (gint64)tv.tv_sec*G_USEC_PER_SEC + tv.tv_usec;
									stream->video_first_rtp_ts[0] = timestamp;
								}
							}
						}
						if(max_nack_queue > 0) {
							/* Save the packet for retransmissions that may be needed later */
							if((pkt->type == JANUS_ICE_PACKET_AUDIO && !component->do_audio_nacks) ||
									(pkt->type == JANUS_ICE_PACKET_VIDEO && !component->do_video_nacks)) {
								/* ... unless NACKs are disabled for this medium */
								g_free(pkt->data);
								pkt->data = NULL;
								g_free(pkt);
								pkt = NULL;
								continue;
							}
							janus_rtp_packet *p = (janus_rtp_packet *)g_malloc0(sizeof(janus_rtp_packet));
							p->data = (char *)g_malloc0(protected);
							memcpy(p->data, sbuf, protected);
							p->length = protected;
							p->created = janus_get_monotonic_time();
							p->last_retransmit = 0;
							janus_mutex_lock(&component->mutex);
							if(component->retransmit_buffer == NULL) {
								component->retransmit_buffer = g_queue_new();
								component->retransmit_seqs = g_hash_table_new(NULL, NULL);
							}
							g_queue_push_tail(component->retransmit_buffer, p);
							/* Insert in the table too, for quick lookup */
							janus_rtp_header *header = (janus_rtp_header *)sbuf;
							guint16 seq = ntohs(header->seq_number);
							g_hash_table_insert(component->retransmit_seqs, GUINT_TO_POINTER(seq), p);
							janus_mutex_unlock(&component->mutex);
						}
					}
				}
			} else {
				/* Data */
				if(!janus_flags_is_set(&handle->webrtc_flags, JANUS_ICE_HANDLE_WEBRTC_DATA_CHANNELS)) {
					g_free(pkt->data);
					pkt->data = NULL;
					g_free(pkt);
					pkt = NULL;
					continue;
				}
#ifdef HAVE_SCTP
				janus_ice_stream *stream = janus_flags_is_set(&handle->webrtc_flags, JANUS_ICE_HANDLE_WEBRTC_BUNDLE) ? g_hash_table_lookup(handle->streams, GUINT_TO_POINTER(handle->bundle_id)) : handle->data_stream;
				if(!stream) {
					g_free(pkt->data);
					pkt->data = NULL;
					g_free(pkt);
					pkt = NULL;
					continue;
				}
				janus_ice_component *component = stream->rtp_component;
				if(!component) {
					g_free(pkt->data);
					pkt->data = NULL;
					g_free(pkt);
					pkt = NULL;
					continue;
				}
				if(!stream->cdone) {
					if(!janus_flags_is_set(&handle->webrtc_flags, JANUS_ICE_HANDLE_WEBRTC_ALERT) && !stream->noerrorlog) {
						JANUS_LOG(LOG_ERR, "[%"SCNu64"]     SCTP candidates not gathered yet for stream??\n", handle->handle_id);
						stream->noerrorlog = TRUE;	/* Don't flood with the same error all over again */
					}
					g_free(pkt->data);
					pkt->data = NULL;
					g_free(pkt);
					pkt = NULL;
					continue;
				}
				stream->noerrorlog = FALSE;
				if(!component->dtls) {
					if(!janus_flags_is_set(&handle->webrtc_flags, JANUS_ICE_HANDLE_WEBRTC_ALERT) && !component->noerrorlog) {
						JANUS_LOG(LOG_WARN, "[%"SCNu64"]     SCTP stream component has no valid DTLS session (yet?)\n", handle->handle_id);
						component->noerrorlog = TRUE;	/* Don't flood with the same error all over again */
					}
					g_free(pkt->data);
					pkt->data = NULL;
					g_free(pkt);
					pkt = NULL;
					continue;
				}
				component->noerrorlog = FALSE;
				janus_dtls_wrap_sctp_data(component->dtls, pkt->data, pkt->length);
#endif
			}
			g_free(pkt->data);
			pkt->data = NULL;
			g_free(pkt);
			pkt = NULL;
			continue;
		}
	}
	if(handle->iceloop != NULL && g_main_loop_is_running(handle->iceloop)) {
		g_main_loop_quit(handle->iceloop);
		if (handle->icectx != NULL) {
			g_main_context_wakeup(handle->icectx);
		}
	}
	JANUS_LOG(LOG_VERB, "[%"SCNu64"] ICE send thread leaving...; %p\n", handle->handle_id, handle);
	handle->send_thread = NULL;
	g_thread_unref(g_thread_self());
	janus_refcount_decrease(&handle->ref);
	return NULL;
}

void janus_ice_relay_rtp(janus_ice_handle *handle, int video, char *buf, int len) {
	if(!handle || buf == NULL || len < 1)
		return;
	if((!video && !janus_flags_is_set(&handle->webrtc_flags, JANUS_ICE_HANDLE_WEBRTC_HAS_AUDIO))
			|| (video && !janus_flags_is_set(&handle->webrtc_flags, JANUS_ICE_HANDLE_WEBRTC_HAS_VIDEO)))
		return;
	/* Queue this packet */
	janus_ice_queued_packet *pkt = (janus_ice_queued_packet *)g_malloc0(sizeof(janus_ice_queued_packet));
	if(pkt == NULL) {
		JANUS_LOG(LOG_FATAL, "Memory error!\n");
		return;
	}
	pkt->data = g_malloc0(len);
	if(pkt->data == NULL) {
		JANUS_LOG(LOG_FATAL, "Memory error!\n");
		g_free(pkt);
		return;
	}
	memcpy(pkt->data, buf, len);
	pkt->length = len;
	pkt->type = video ? JANUS_ICE_PACKET_VIDEO : JANUS_ICE_PACKET_AUDIO;
	pkt->control = FALSE;
	pkt->encrypted = FALSE;
	if(handle->queued_packets != NULL)
		g_async_queue_push(handle->queued_packets, pkt);
}

void janus_ice_relay_rtcp_internal(janus_ice_handle *handle, int video, char *buf, int len, gboolean filter_rtcp) {
	if(!handle || buf == NULL || len < 1)
		return;
	/* We use this internal method to check whether we need to filter RTCP (e.g., to make
	 * sure we don't just forward any SR/RR from peers/plugins, but use our own) or it has
	 * already been done, and so this is actually a packet added by the ICE send thread */
	char *rtcp_buf = buf;
	int rtcp_len = len;
	if(filter_rtcp) {
		/* FIXME Strip RR/SR/SDES/NACKs/etc. */
		janus_ice_stream *stream = janus_flags_is_set(&handle->webrtc_flags, JANUS_ICE_HANDLE_WEBRTC_BUNDLE) ?
			(handle->audio_stream ? handle->audio_stream : handle->video_stream) : (video ? handle->video_stream : handle->audio_stream);
		if(stream == NULL)
			return;
		rtcp_buf = janus_rtcp_filter(buf, len, &rtcp_len);
		if(rtcp_buf == NULL || rtcp_len < 1)
			return;
		/* Fix all SSRCs before enqueueing, as we need to use the ones for this media
		 * leg. Note that this is only needed for RTCP packets coming from plugins: the
		 * ones created by the core already have the right SSRCs in the right place */
		JANUS_LOG(LOG_HUGE, "[%"SCNu64"] Fixing SSRCs (local %u, peer %u)\n", handle->handle_id,
			video ? stream->video_ssrc : stream->audio_ssrc,
			video ? stream->video_ssrc_peer[0] : stream->audio_ssrc_peer);
		janus_rtcp_fix_ssrc(NULL, rtcp_buf, rtcp_len, 1,
			video ? stream->video_ssrc : stream->audio_ssrc,
			video ? stream->video_ssrc_peer[0] : stream->audio_ssrc_peer);
	}
	/* Queue this packet */
	janus_ice_queued_packet *pkt = (janus_ice_queued_packet *)g_malloc0(sizeof(janus_ice_queued_packet));
	if(pkt == NULL) {
		JANUS_LOG(LOG_FATAL, "Memory error!\n");
		return;
	}
	pkt->data = g_malloc0(len);
	if(pkt->data == NULL) {
		JANUS_LOG(LOG_FATAL, "Memory error!\n");
		g_free(pkt);
		return;
	}
	memcpy(pkt->data, rtcp_buf, rtcp_len);
	pkt->length = rtcp_len;
	pkt->type = video ? JANUS_ICE_PACKET_VIDEO : JANUS_ICE_PACKET_AUDIO;
	pkt->control = TRUE;
	pkt->encrypted = FALSE;
	if(handle->queued_packets != NULL)
		g_async_queue_push(handle->queued_packets, pkt);
	if(rtcp_buf != buf) {
		/* We filtered the original packet, deallocate it */
		g_free(rtcp_buf);
	}
}

void janus_ice_relay_rtcp(janus_ice_handle *handle, int video, char *buf, int len) {
	janus_ice_relay_rtcp_internal(handle, video, buf, len, TRUE);
}

#ifdef HAVE_SCTP
void janus_ice_relay_data(janus_ice_handle *handle, char *buf, int len) {
	if(!handle || buf == NULL || len < 1)
		return;
	/* Queue this packet */
	janus_ice_queued_packet *pkt = (janus_ice_queued_packet *)g_malloc0(sizeof(janus_ice_queued_packet));
	if(pkt == NULL) {
		JANUS_LOG(LOG_FATAL, "Memory error!\n");
		return;
	}
	pkt->data = g_malloc0(len);
	if(pkt->data == NULL) {
		JANUS_LOG(LOG_FATAL, "Memory error!\n");
		g_free(pkt);
		return;
	}
	memcpy(pkt->data, buf, len);
	pkt->length = len;
	pkt->type = JANUS_ICE_PACKET_DATA;
	pkt->control = FALSE;
	pkt->encrypted = FALSE;
	if(handle->queued_packets != NULL)
		g_async_queue_push(handle->queued_packets, pkt);
}
#endif

void janus_ice_dtls_handshake_done(janus_ice_handle *handle, janus_ice_component *component) {
	if(!handle || !component)
		return;
	JANUS_LOG(LOG_VERB, "[%"SCNu64"] The DTLS handshake for the component %d in stream %d has been completed\n",
		handle->handle_id, component->component_id, component->stream_id);
	/* Check if all components are ready */
	janus_mutex_lock(&handle->mutex);
	if(handle->audio_stream && !handle->audio_stream->disabled) {
		if(handle->audio_stream->rtp_component && (!handle->audio_stream->rtp_component->dtls ||
				!handle->audio_stream->rtp_component->dtls->srtp_valid)) {
			/* Still waiting for this component to become ready */
			janus_mutex_unlock(&handle->mutex);
			return;
		}
		if(handle->audio_stream->rtcp_component && (!handle->audio_stream->rtcp_component->dtls ||
				!handle->audio_stream->rtcp_component->dtls->srtp_valid)) {
			/* Still waiting for this component to become ready */
			janus_mutex_unlock(&handle->mutex);
			return;
		}
	}
	if(handle->video_stream && !handle->video_stream->disabled) {
		if(handle->video_stream->rtp_component && (!handle->video_stream->rtp_component->dtls ||
				!handle->video_stream->rtp_component->dtls->srtp_valid)) {
			/* Still waiting for this component to become ready */
			janus_mutex_unlock(&handle->mutex);
			return;
		}
		if(handle->video_stream->rtcp_component && (!handle->video_stream->rtcp_component->dtls ||
				!handle->video_stream->rtcp_component->dtls->srtp_valid)) {
			/* Still waiting for this component to become ready */
			janus_mutex_unlock(&handle->mutex);
			return;
		}
	}
	if(handle->data_stream && !handle->data_stream->disabled) {
		if(handle->data_stream->rtp_component && (!handle->data_stream->rtp_component->dtls ||
				!handle->data_stream->rtp_component->dtls->srtp_valid)) {
			/* Still waiting for this component to become ready */
			janus_mutex_unlock(&handle->mutex);
			return;
		}
	}
	/* Clear the queue before we wake the send thread */
	janus_ice_queued_packet *pkt = NULL;
	while(g_async_queue_length(handle->queued_packets) > 0) {
		pkt = g_async_queue_try_pop(handle->queued_packets);
		if(pkt != NULL && pkt != &janus_ice_dtls_alert) {
			g_free(pkt->data);
			g_free(pkt);
		}
	}
	if(janus_flags_is_set(&handle->webrtc_flags, JANUS_ICE_HANDLE_WEBRTC_READY)) {
		/* Already notified */
		janus_mutex_unlock(&handle->mutex);
		return;
	}
	janus_flags_set(&handle->webrtc_flags, JANUS_ICE_HANDLE_WEBRTC_READY);
	janus_mutex_unlock(&handle->mutex);
	JANUS_LOG(LOG_INFO, "[%"SCNu64"] The DTLS handshake has been completed\n", handle->handle_id);
	/* Notify the plugin that the WebRTC PeerConnection is ready to be used */
	janus_plugin *plugin = (janus_plugin *)handle->app;
	if(plugin != NULL) {
		JANUS_LOG(LOG_VERB, "[%"SCNu64"] Telling the plugin about it (%s)\n", handle->handle_id, plugin->get_name());
		if(plugin && plugin->setup_media && janus_plugin_session_is_alive(handle->app_handle))
			plugin->setup_media(handle->app_handle);
	}
	/* Also prepare JSON event to notify user/application */
	janus_session *session = (janus_session *)handle->session;
	if(session == NULL)
		return;
	json_t *event = json_object();
	json_object_set_new(event, "janus", json_string("webrtcup"));
	json_object_set_new(event, "session_id", json_integer(session->session_id));
	json_object_set_new(event, "sender", json_integer(handle->handle_id));
	/* Send the event */
	JANUS_LOG(LOG_VERB, "[%"SCNu64"] Sending event to transport...; %p\n", handle->handle_id, handle);
	janus_session_notify_event(session, event);
	/* Notify event handlers as well */
	if(janus_events_is_enabled()) {
		json_t *info = json_object();
		json_object_set_new(info, "connection", json_string("webrtcup"));
		janus_events_notify_handlers(JANUS_EVENT_TYPE_WEBRTC, session->session_id, handle->handle_id, info);
	}
}<|MERGE_RESOLUTION|>--- conflicted
+++ resolved
@@ -567,8 +567,9 @@
 #ifndef HAVE_SCTP
 		data = 0;
 #endif
-<<<<<<< HEAD
-		janus_ice_stream *stream = video ? handle->video_stream : (data ? handle->data_stream : handle->audio_stream);
+		janus_ice_stream *stream = janus_flags_is_set(&handle->webrtc_flags, JANUS_ICE_HANDLE_WEBRTC_BUNDLE) ?
+			g_hash_table_lookup(handle->streams, GUINT_TO_POINTER(handle->bundle_id)) :
+			(video ? handle->video_stream : (data ? handle->data_stream : handle->audio_stream));
 		if(stream == NULL) {
 			*error = "Trickle error: invalid element type (no such stream)";
 			return JANUS_ERROR_TRICKE_INVALID_STREAM;
@@ -577,24 +578,6 @@
 		if(res != 0) {
 			JANUS_LOG(LOG_ERR, "[%"SCNu64"] Failed to parse candidate... (%d)\n", handle->handle_id, res);
 			/* FIXME Should we return an error? */
-=======
-		if(janus_flags_is_set(&handle->webrtc_flags, JANUS_ICE_HANDLE_WEBRTC_BUNDLE)
-				&& sdpMLineIndex != 0) {
-			JANUS_LOG(LOG_VERB, "[%"SCNu64"] Got a %s candidate but we're bundling, ignoring...\n", handle->handle_id, json_string_value(mid));
-		} else {
-			janus_ice_stream *stream = janus_flags_is_set(&handle->webrtc_flags, JANUS_ICE_HANDLE_WEBRTC_BUNDLE) ?
-				g_hash_table_lookup(handle->streams, GUINT_TO_POINTER(handle->bundle_id)) :
-				(video ? handle->video_stream : (data ? handle->data_stream : handle->audio_stream));
-			if(stream == NULL) {
-				*error = "Trickle error: invalid element type (no such stream)";
-				return JANUS_ERROR_TRICKE_INVALID_STREAM;
-			}
-			int res = janus_sdp_parse_candidate(stream, json_string_value(rc), 1);
-			if(res != 0) {
-				JANUS_LOG(LOG_ERR, "[%"SCNu64"] Failed to parse candidate... (%d)\n", handle->handle_id, res);
-				/* FIXME Should we return an error? */
-			}
->>>>>>> bf2efc4b
 		}
 	}
 	return 0;
@@ -2373,17 +2356,11 @@
 	}
 	if(handle->cdone == 0)
 		handle->cdone = -1;
-<<<<<<< HEAD
 	if(g_atomic_int_get(&handle->send_thread_created) && janus_flags_is_set(&handle->webrtc_flags, JANUS_ICE_HANDLE_WEBRTC_STOP)) {
 		while(handle->send_thread != NULL)
 			g_usleep(100000);
-=======
-	if(!janus_flags_is_set(&handle->webrtc_flags, JANUS_ICE_HANDLE_WEBRTC_STOP)) {
-		janus_flags_set(&handle->webrtc_flags, JANUS_ICE_HANDLE_WEBRTC_CLEANING);
-		janus_flags_clear(&handle->webrtc_flags, JANUS_ICE_HANDLE_WEBRTC_ICE_RESTART);
-		janus_ice_webrtc_free(handle);
->>>>>>> bf2efc4b
-	}
+	}
+	janus_flags_clear(&handle->webrtc_flags, JANUS_ICE_HANDLE_WEBRTC_ICE_RESTART);
 	janus_flags_set(&handle->webrtc_flags, JANUS_ICE_HANDLE_WEBRTC_CLEANING);
 	janus_ice_webrtc_free(handle);
 	handle->icethread = NULL;
@@ -2915,15 +2892,7 @@
 			/* If we're bundling, this stream is going to be used for video as well */
 			audio_stream->video_ssrc = janus_random_uint32();	/* FIXME Should we look for conflicts? */
 		}
-<<<<<<< HEAD
-		audio_stream->audio_rtcp_ctx = g_malloc0(sizeof(rtcp_context));
-		if(audio_stream->audio_rtcp_ctx == NULL) {
-			JANUS_LOG(LOG_FATAL, "Memory error!\n");
-			return -1;
-		}
-=======
 		audio_stream->audio_rtcp_ctx = g_malloc0(sizeof(janus_rtcp_context));
->>>>>>> bf2efc4b
 		audio_stream->audio_rtcp_ctx->tb = 48000;	/* May change later */
 		audio_stream->video_rtcp_ctx[0] = g_malloc0(sizeof(janus_rtcp_context));
 		audio_stream->video_rtcp_ctx[0]->tb = 90000;
