--- conflicted
+++ resolved
@@ -416,80 +416,6 @@
 	return (result == NULL);
 }
 
-<<<<<<< HEAD
-=======
-/* Watchdog for removing old handles */
-static GHashTable *old_handles = NULL;
-static GMainContext *handles_watchdog_context = NULL;
-GMainLoop *handles_watchdog_loop = NULL;
-GThread *handles_watchdog = NULL;
-static janus_mutex old_handles_mutex;
-
-static gboolean janus_ice_handles_cleanup(gpointer user_data) {
-	janus_ice_handle *handle = (janus_ice_handle *) user_data;
-
-	JANUS_LOG(LOG_INFO, "Cleaning up handle %"SCNu64"...\n", handle->handle_id);
-	janus_ice_free(handle);
-
-	return G_SOURCE_REMOVE;
-}
-
-static gboolean janus_ice_handles_check(gpointer user_data) {
-	GMainContext *watchdog_context = (GMainContext *) user_data;
-	janus_mutex_lock(&old_handles_mutex);
-	if(old_handles && g_hash_table_size(old_handles) > 0) {
-		GHashTableIter iter;
-		gpointer value;
-		g_hash_table_iter_init(&iter, old_handles);
-		while (g_hash_table_iter_next(&iter, NULL, &value)) {
-			janus_ice_handle *handle = (janus_ice_handle *) value;
-			if (!handle) {
-				continue;
-			}
-			/* Schedule the ICE handle for deletion */
-			g_hash_table_iter_remove(&iter);
-			GSource *timeout_source = g_timeout_source_new_seconds(3);
-			g_source_set_callback(timeout_source, janus_ice_handles_cleanup, handle, NULL);
-			g_source_attach(timeout_source, watchdog_context);
-			g_source_unref(timeout_source);
-		}
-	}
-	janus_mutex_unlock(&old_handles_mutex);
-
-	if(janus_force_rtcpmux_blackhole_fd > -1) {
-		/* Also read the blackhole socket (unneeded RTCP components keepalives) and dump the packets */
-		char buffer[1500];
-		struct sockaddr_storage addr;
-		socklen_t len = sizeof(addr);
-		ssize_t res = 0;
-		do {
-			/* Read and ignore */
-			res = recvfrom(janus_force_rtcpmux_blackhole_fd, buffer, sizeof(buffer), 0, (struct sockaddr*)&addr, &len);
-		} while(res > -1);
-	}
-
-	return G_SOURCE_CONTINUE;
-}
-
-static gpointer janus_ice_handles_watchdog(gpointer user_data) {
-	GMainLoop *loop = (GMainLoop *) user_data;
-	GMainContext *watchdog_context = g_main_loop_get_context(loop);
-	GSource *timeout_source;
-
-	timeout_source = g_timeout_source_new_seconds(1);
-	g_source_set_callback(timeout_source, janus_ice_handles_check, watchdog_context, NULL);
-	g_source_attach(timeout_source, watchdog_context);
-	g_source_unref(timeout_source);
-
-	JANUS_LOG(LOG_INFO, "ICE handles watchdog started\n");
-
-	g_main_loop_run(loop);
-
-	return NULL;
-}
-
-
->>>>>>> 5f5b80da
 static void janus_ice_notify_media(janus_ice_handle *handle, gboolean video, gboolean up) {
 	if(handle == NULL)
 		return;
@@ -720,20 +646,7 @@
 }
 
 void janus_ice_deinit(void) {
-<<<<<<< HEAD
-	if(janus_force_rtcpmux_blackhole_fd >= 0)
-=======
-	JANUS_LOG(LOG_INFO, "Ending ICE handles watchdog mainloop...\n");
-	g_main_loop_quit(handles_watchdog_loop);
-	g_thread_join(handles_watchdog);
-	handles_watchdog = NULL;
-	g_main_loop_unref(handles_watchdog_loop);
-	g_main_context_unref(handles_watchdog_context);
-	janus_mutex_lock(&old_handles_mutex);
-	if(old_handles != NULL)
-		g_hash_table_destroy(old_handles);
 	if(janus_force_rtcpmux_blackhole_fd > -1)
->>>>>>> 5f5b80da
 		close(janus_force_rtcpmux_blackhole_fd);
 #ifdef HAVE_LIBCURL
 	janus_turnrest_deinit();
@@ -3314,12 +3227,8 @@
 		g_atomic_int_set(&data_component->destroyed, 0);
 		janus_refcount_init(&data_component->ref, janus_ice_component_free);
 		data_component->stream = data_stream;
-<<<<<<< HEAD
 		janus_refcount_increase(&data_stream->ref);
-		data_component->stream_id = data_component->stream_id;
-=======
 		data_component->stream_id = data_stream->stream_id;
->>>>>>> 5f5b80da
 		data_component->component_id = 1;
 		data_component->candidates = NULL;
 		data_component->local_candidates = NULL;
