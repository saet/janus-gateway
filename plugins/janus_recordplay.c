--- conflicted
+++ resolved
@@ -1224,10 +1224,11 @@
 	session->vrc = NULL;
 	janus_mutex_unlock(&session->rec_mutex);
 	if(session->recorder) {
-<<<<<<< HEAD
 		if(session->recording) {
 			/* Create a .nfo file for this recording */
 			char nfofile[1024], nfo[1024];
+			nfofile[0] = '\0';
+			nfo[0] = '\0';
 			g_snprintf(nfofile, 1024, "%s/%"SCNu64".nfo", recordings_path, session->recording->id);
 			FILE *file = fopen(nfofile, "wt");
 			if(file == NULL) {
@@ -1267,49 +1268,6 @@
 				if(janus_recordplay_generate_offer(session->recording) < 0) {
 					JANUS_LOG(LOG_WARN, "Could not generate offer for recording %"SCNu64"...\n", session->recording->id);
 				}
-=======
-		/* Create a .nfo file for this recording */
-		char nfofile[1024], nfo[1024];
-		nfofile[0] = '\0';
-		nfo[0] = '\0';
-		g_snprintf(nfofile, 1024, "%s/%"SCNu64".nfo", recordings_path, session->recording->id);
-		FILE *file = fopen(nfofile, "wt");
-		if(file == NULL) {
-			JANUS_LOG(LOG_ERR, "Error creating file %s...\n", nfofile);
-		} else {
-			if(session->recording->arc_file && session->recording->vrc_file) {
-				g_snprintf(nfo, 1024,
-					"[%"SCNu64"]\r\n"
-					"name = %s\r\n"
-					"date = %s\r\n"
-					"audio = %s.mjr\r\n"
-					"video = %s.mjr\r\n",
-						session->recording->id, session->recording->name, session->recording->date,
-						session->recording->arc_file, session->recording->vrc_file);
-			} else if(session->recording->arc_file) {
-				g_snprintf(nfo, 1024,
-					"[%"SCNu64"]\r\n"
-					"name = %s\r\n"
-					"date = %s\r\n"
-					"audio = %s.mjr\r\n",
-						session->recording->id, session->recording->name, session->recording->date,
-						session->recording->arc_file);
-			} else if(session->recording->vrc_file) {
-				g_snprintf(nfo, 1024,
-					"[%"SCNu64"]\r\n"
-					"name = %s\r\n"
-					"date = %s\r\n"
-					"video = %s.mjr\r\n",
-						session->recording->id, session->recording->name, session->recording->date,
-						session->recording->vrc_file);
-			}
-			/* Write to the file now */
-			fwrite(nfo, strlen(nfo), sizeof(char), file);
-			fclose(file);
-			/* Generate the offer */
-			if(janus_recordplay_generate_offer(session->recording) < 0) {
-				JANUS_LOG(LOG_WARN, "Could not generate offer for recording %"SCNu64"...\n", session->recording->id);
->>>>>>> 86fdddf8
 			}
 		} else {
 			JANUS_LOG(LOG_WARN, "Got a stop but missing recorder/recording! .nfo file may not have been generated...\n");
