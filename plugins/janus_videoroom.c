/*! \file   janus_videoroom.c
 * \author Lorenzo Miniero <lorenzo@meetecho.com>
 * \copyright GNU General Public License v3
 * \brief  Janus VideoRoom plugin
 * \details  This is a plugin implementing a videoconferencing SFU
 * (Selective Forwarding Unit) for Janus, that is an audio/video router.
 * This means that the plugin implements a virtual conferencing room peers
 * can join and leave at any time. This room is based on a Publish/Subscribe
 * pattern. Each peer can publish his/her own live audio/video feeds: this
 * feed becomes an available stream in the room the other participants can
 * attach to. This means that this plugin allows the realization of several
 * different scenarios, ranging from a simple webinar (one speaker, several
 * watchers) to a fully meshed video conference (each peer sending and
 * receiving to and from all the others).
 * 
 * Considering that this plugin allows for several different WebRTC PeerConnections
 * to be on at the same time for the same peer (specifically, each peer
 * potentially has 1 PeerConnection on for publishing and N on for subscriptions
 * from other peers), each peer may need to attach several times to the same
 * plugin for every stream: this means that each peer needs to have at least one
 * handle active for managing its relation with the plugin (joining a room,
 * leaving a room, muting/unmuting, publishing, receiving events), and needs
 * to open a new one each time he/she wants to subscribe to a feed from
 * another publisher participant. The handle used for a subscription,
 * however, would be logically a "slave" to the master one used for
 * managing the room: this means that it cannot be used, for instance,
 * to unmute in the room, as its only purpose would be to provide a
 * context in which creating the recvonly PeerConnection for the
 * subscription to an active publisher participant.
 * 
 * \note Work is going on to implement SSRC multiplexing (Unified Plan),
 * meaning that in the future you'll be able to use the same
 * Janus handle/VideoRoom subscriber/PeerConnection to receive multiple
 * publishers at the same time.
 * 
 * Rooms to make available are listed in the plugin configuration file.
 * A pre-filled configuration file is provided in \c conf/janus.plugin.videoroom.cfg
 * and includes a demo room for testing. The same plugin is also used
 * dynamically (that is, with rooms created on the fly via API) in the
 * Screen Sharing demo as well.
 * 
 * To add more rooms or modify the existing one, you can use the following
 * syntax:
 * 
 * \verbatim
[<unique room ID>]
description = This is my awesome room
is_private = yes|no (private rooms don't appear when you do a 'list' request)
secret = <optional password needed for manipulating (e.g. destroying) the room>
pin = <optional password needed for joining the room>
require_pvtid = yes|no (whether subscriptions are required to provide a valid
             a valid private_id to associate with a publisher, default=no)
publishers = <max number of concurrent senders> (e.g., 6 for a video
             conference or 1 for a webinar, default=3)
bitrate = <max video bitrate for senders> (e.g., 128000)
fir_freq = <send a FIR to publishers every fir_freq seconds> (0=disable)
audiocodec = opus|g722|pcmu|pcma|isac32|isac16 (audio codec to force on publishers, default=opus
			can be a comma separated list in order of preference, e.g., opus,pcmu)
videocodec = vp8|vp9|h264 (video codec to force on publishers, default=vp8
			can be a comma separated list in order of preference, e.g., vp9,vp8,h264)
video_svc = yes|no (whether SVC support must be enabled; works only for VP9, default=no)
audiolevel_ext = yes|no (whether the ssrc-audio-level RTP extension must be
	negotiated/used or not for new publishers, default=yes)
audiolevel_event = yes|no (whether to emit event to other users or not)
audio_active_packets = 100 (number of packets with audio level, default=100, 2 seconds)
audio_level_average = 25 (average value of audio level, 127=muted, 0='too loud', default=25)
videoorient_ext = yes|no (whether the video-orientation RTP extension must be
	negotiated/used or not for new publishers, default=yes)
playoutdelay_ext = yes|no (whether the playout-delay RTP extension must be
	negotiated/used or not for new publishers, default=yes)
record = true|false (whether this room should be recorded, default=false)
rec_dir = <folder where recordings should be stored, when enabled>
notify_joining = true|false (optional, whether to notify all participants when a new
            participant joins the room. The Videoroom plugin by design only notifies
            new feeds (publishers), and enabling this may result extra notification
            traffic. This flag is particularly useful when enabled with \c require_pvtid
            for admin to manage listening only participants. default=false)
\endverbatim
 *
 * Note that recording will work with all codecs except iSAC.
 *
 * \section sfuapi Video Room API
 * 
 * The Video Room API supports several requests, some of which are
 * synchronous and some asynchronous. There are some situations, though,
 * (invalid JSON, invalid request) which will always result in a
 * synchronous error response even for asynchronous requests. 
 * 
 * \c create , \c destroy , \c edit , \c exists, \c list, \c allowed, \c kick and
 * and \c listparticipants are synchronous requests, which means you'll
 * get a response directly within the context of the transaction.
 * \c create allows you to create a new video room dynamically, as an
 * alternative to using the configuration file; \c edit allows you to
 * dynamically edit some room properties (e.g., the PIN); \c destroy removes a
 * video room and destroys it, kicking all the users out as part of the
 * process; \c exists allows you to check whether a specific video room
 * exists; finally, \c list lists all the available rooms, while \c
 * listparticipants lists all the active (as in currentòy publishing
 * something) participants of a specific room and their details.
 * 
 * The \c join , \c joinandconfigure , \c configure , \c publish ,
 * \c unpublish , \c start , \c pause , \c switch , \c stop and \c leave
 * requests instead are all asynchronous, which
 * means you'll get a notification about their success or failure in
 * an event. \c join allows you to join a specific video room, specifying
 * whether that specific PeerConnection will be used for publishing or
 * watching; \c configure can be used to modify some of the participation
 * settings (e.g., bitrate cap); \c joinandconfigure combines the previous
 * two requests in a single one (just for publishers); \c publish can be
 * used to start sending media to broadcast to the other participants,
 * while \c unpublish does the opposite; \c start allows you to start
 * receiving media from a publisher you've subscribed to previously by
 * means of a \c join , while \c pause pauses the delivery of the media;
 * the \c switch request can be used to change the source of the media
 * flowing over a specific PeerConnection (e.g., I was watching Alice,
 * I want to watch Bob now) without having to create a new handle for
 * that; \c stop interrupts a viewer instance; finally, \c leave allows
 * you to leave a video room for good.
 * 
 * Notice that, in general, all users can create rooms. If you want to
 * limit this functionality, you can configure an admin \c admin_key in
 * the plugin settings. When configured, only "create" requests that
 * include the correct \c admin_key value in an "admin_key" property
 * will succeed, and will be rejected otherwise.
 * 
 * Actual API docs: TBD.
 * 
 * \ingroup plugins
 * \ref plugins
 */

#include "plugin.h"

#include <jansson.h>

#include "../debug.h"
#include "../apierror.h"
#include "../config.h"
#include "../mutex.h"
#include "../rtp.h"
#include "../rtcp.h"
#include "../record.h"
#include "../sdp-utils.h"
#include "../utils.h"
#include <sys/types.h>
#include <sys/socket.h>


/* Plugin information */
#define JANUS_VIDEOROOM_VERSION			9
#define JANUS_VIDEOROOM_VERSION_STRING	"0.0.9"
#define JANUS_VIDEOROOM_DESCRIPTION		"This is a plugin implementing a videoconferencing SFU (Selective Forwarding Unit) for Janus, that is an audio/video router."
#define JANUS_VIDEOROOM_NAME			"JANUS VideoRoom plugin"
#define JANUS_VIDEOROOM_AUTHOR			"Meetecho s.r.l."
#define JANUS_VIDEOROOM_PACKAGE			"janus.plugin.videoroom"

/* Plugin methods */
janus_plugin *create(void);
int janus_videoroom_init(janus_callbacks *callback, const char *config_path);
void janus_videoroom_destroy(void);
int janus_videoroom_get_api_compatibility(void);
int janus_videoroom_get_version(void);
const char *janus_videoroom_get_version_string(void);
const char *janus_videoroom_get_description(void);
const char *janus_videoroom_get_name(void);
const char *janus_videoroom_get_author(void);
const char *janus_videoroom_get_package(void);
void janus_videoroom_create_session(janus_plugin_session *handle, int *error);
struct janus_plugin_result *janus_videoroom_handle_message(janus_plugin_session *handle, char *transaction, json_t *message, json_t *jsep);
void janus_videoroom_setup_media(janus_plugin_session *handle);
void janus_videoroom_incoming_rtp(janus_plugin_session *handle, int video, char *buf, int len);
void janus_videoroom_incoming_rtcp(janus_plugin_session *handle, int video, char *buf, int len);
void janus_videoroom_incoming_data(janus_plugin_session *handle, char *buf, int len);
void janus_videoroom_slow_link(janus_plugin_session *handle, int uplink, int video);
void janus_videoroom_hangup_media(janus_plugin_session *handle);
void janus_videoroom_destroy_session(janus_plugin_session *handle, int *error);
json_t *janus_videoroom_query_session(janus_plugin_session *handle);

/* Plugin setup */
static janus_plugin janus_videoroom_plugin =
	JANUS_PLUGIN_INIT (
		.init = janus_videoroom_init,
		.destroy = janus_videoroom_destroy,

		.get_api_compatibility = janus_videoroom_get_api_compatibility,
		.get_version = janus_videoroom_get_version,
		.get_version_string = janus_videoroom_get_version_string,
		.get_description = janus_videoroom_get_description,
		.get_name = janus_videoroom_get_name,
		.get_author = janus_videoroom_get_author,
		.get_package = janus_videoroom_get_package,
		
		.create_session = janus_videoroom_create_session,
		.handle_message = janus_videoroom_handle_message,
		.setup_media = janus_videoroom_setup_media,
		.incoming_rtp = janus_videoroom_incoming_rtp,
		.incoming_rtcp = janus_videoroom_incoming_rtcp,
		.incoming_data = janus_videoroom_incoming_data,
		.slow_link = janus_videoroom_slow_link,
		.hangup_media = janus_videoroom_hangup_media,
		.destroy_session = janus_videoroom_destroy_session,
		.query_session = janus_videoroom_query_session,
	);

/* Plugin creator */
janus_plugin *create(void) {
	JANUS_LOG(LOG_VERB, "%s created!\n", JANUS_VIDEOROOM_NAME);
	return &janus_videoroom_plugin;
}

/* Parameter validation */
static struct janus_json_parameter request_parameters[] = {
	{"request", JSON_STRING, JANUS_JSON_PARAM_REQUIRED}
};
static struct janus_json_parameter adminkey_parameters[] = {
	{"admin_key", JSON_STRING, JANUS_JSON_PARAM_REQUIRED}
};
static struct janus_json_parameter create_parameters[] = {
	{"room", JSON_INTEGER, JANUS_JSON_PARAM_POSITIVE},
	{"description", JSON_STRING, 0},
	{"is_private", JANUS_JSON_BOOL, 0},
	{"allowed", JSON_ARRAY, 0},
	{"secret", JSON_STRING, 0},
	{"pin", JSON_STRING, 0},
	{"require_pvtid", JANUS_JSON_BOOL, 0},
	{"bitrate", JSON_INTEGER, JANUS_JSON_PARAM_POSITIVE},
	{"fir_freq", JSON_INTEGER, JANUS_JSON_PARAM_POSITIVE},
	{"publishers", JSON_INTEGER, JANUS_JSON_PARAM_POSITIVE},
	{"audiocodec", JSON_STRING, 0},
	{"videocodec", JSON_STRING, 0},
	{"video_svc", JANUS_JSON_BOOL, 0},
	{"audiolevel_ext", JANUS_JSON_BOOL, 0},
	{"audiolevel_event", JANUS_JSON_BOOL, 0},
	{"audio_active_packets", JSON_INTEGER, JANUS_JSON_PARAM_POSITIVE},
	{"audio_level_average", JSON_INTEGER, JANUS_JSON_PARAM_POSITIVE},
	{"videoorient_ext", JANUS_JSON_BOOL, 0},
	{"playoutdelay_ext", JANUS_JSON_BOOL, 0},
	{"record", JANUS_JSON_BOOL, 0},
	{"rec_dir", JSON_STRING, 0},
	{"permanent", JANUS_JSON_BOOL, 0},
	{"notify_joining", JANUS_JSON_BOOL, 0},
};
static struct janus_json_parameter edit_parameters[] = {
	{"room", JSON_INTEGER, JANUS_JSON_PARAM_REQUIRED | JANUS_JSON_PARAM_POSITIVE},
	{"secret", JSON_STRING, 0},
	{"new_description", JSON_STRING, 0},
	{"new_is_private", JANUS_JSON_BOOL, 0},
	{"new_secret", JSON_STRING, 0},
	{"new_pin", JSON_STRING, 0},
	{"new_require_pvtid", JANUS_JSON_BOOL, 0},
	{"new_bitrate", JSON_INTEGER, JANUS_JSON_PARAM_POSITIVE},
	{"new_fir_freq", JSON_INTEGER, JANUS_JSON_PARAM_POSITIVE},
	{"new_publishers", JSON_INTEGER, JANUS_JSON_PARAM_POSITIVE},
	{"permanent", JANUS_JSON_BOOL, 0}
};
static struct janus_json_parameter room_parameters[] = {
	{"room", JSON_INTEGER, JANUS_JSON_PARAM_REQUIRED | JANUS_JSON_PARAM_POSITIVE}
};
static struct janus_json_parameter destroy_parameters[] = {
	{"room", JSON_INTEGER, JANUS_JSON_PARAM_REQUIRED | JANUS_JSON_PARAM_POSITIVE},
	{"permanent", JANUS_JSON_BOOL, 0}
};
static struct janus_json_parameter allowed_parameters[] = {
	{"room", JSON_INTEGER, JANUS_JSON_PARAM_REQUIRED | JANUS_JSON_PARAM_POSITIVE},
	{"secret", JSON_STRING, 0},
	{"action", JSON_STRING, JANUS_JSON_PARAM_REQUIRED},
	{"allowed", JSON_ARRAY, 0}
};
static struct janus_json_parameter kick_parameters[] = {
	{"room", JSON_INTEGER, JANUS_JSON_PARAM_REQUIRED | JANUS_JSON_PARAM_POSITIVE},
	{"secret", JSON_STRING, 0},
	{"id", JSON_INTEGER, JANUS_JSON_PARAM_REQUIRED | JANUS_JSON_PARAM_POSITIVE}
};
static struct janus_json_parameter join_parameters[] = {
	{"room", JSON_INTEGER, JANUS_JSON_PARAM_REQUIRED | JANUS_JSON_PARAM_POSITIVE},
	{"ptype", JSON_STRING, JANUS_JSON_PARAM_REQUIRED},
	{"audio", JANUS_JSON_BOOL, 0},
	{"video", JANUS_JSON_BOOL, 0},
	{"data", JANUS_JSON_BOOL, 0},
	{"bitrate", JSON_INTEGER, JANUS_JSON_PARAM_POSITIVE},
	{"record", JANUS_JSON_BOOL, 0},
	{"filename", JSON_STRING, 0}
};
static struct janus_json_parameter publish_parameters[] = {
	{"audio", JANUS_JSON_BOOL, 0},
	{"audiocodec", JSON_STRING, 0},
	{"video", JANUS_JSON_BOOL, 0},
	{"videocodec", JSON_STRING, 0},
	{"data", JANUS_JSON_BOOL, 0},
	{"bitrate", JSON_INTEGER, JANUS_JSON_PARAM_POSITIVE},
	{"record", JANUS_JSON_BOOL, 0},
	{"filename", JSON_STRING, 0},
	{"display", JSON_STRING, 0}
};
static struct janus_json_parameter rtp_forward_parameters[] = {
	{"room", JSON_INTEGER, JANUS_JSON_PARAM_REQUIRED | JANUS_JSON_PARAM_POSITIVE},
	{"publisher_id", JSON_INTEGER, JANUS_JSON_PARAM_REQUIRED | JANUS_JSON_PARAM_POSITIVE},
	{"video_port", JSON_INTEGER, JANUS_JSON_PARAM_POSITIVE},
	{"video_ssrc", JSON_INTEGER, JANUS_JSON_PARAM_POSITIVE},
	{"video_pt", JSON_INTEGER, JANUS_JSON_PARAM_POSITIVE},
	{"video_port_2", JSON_INTEGER, JANUS_JSON_PARAM_POSITIVE},
	{"video_ssrc_2", JSON_INTEGER, JANUS_JSON_PARAM_POSITIVE},
	{"video_pt_2", JSON_INTEGER, JANUS_JSON_PARAM_POSITIVE},
	{"video_port_3", JSON_INTEGER, JANUS_JSON_PARAM_POSITIVE},
	{"video_ssrc_3", JSON_INTEGER, JANUS_JSON_PARAM_POSITIVE},
	{"video_pt_3", JSON_INTEGER, JANUS_JSON_PARAM_POSITIVE},
	{"audio_port", JSON_INTEGER, JANUS_JSON_PARAM_POSITIVE},
	{"audio_ssrc", JSON_INTEGER, JANUS_JSON_PARAM_POSITIVE},
	{"audio_pt", JSON_INTEGER, JANUS_JSON_PARAM_POSITIVE},
	{"data_port", JSON_INTEGER, JANUS_JSON_PARAM_POSITIVE},
	{"host", JSON_STRING, JANUS_JSON_PARAM_REQUIRED}
};
static struct janus_json_parameter stop_rtp_forward_parameters[] = {
	{"room", JSON_INTEGER, JANUS_JSON_PARAM_REQUIRED | JANUS_JSON_PARAM_POSITIVE},
	{"publisher_id", JSON_INTEGER, JANUS_JSON_PARAM_REQUIRED | JANUS_JSON_PARAM_POSITIVE},
	{"stream_id", JSON_INTEGER, JANUS_JSON_PARAM_REQUIRED | JANUS_JSON_PARAM_POSITIVE}
};
static struct janus_json_parameter publisher_parameters[] = {
	{"id", JSON_INTEGER, JANUS_JSON_PARAM_POSITIVE},
	{"display", JSON_STRING, 0}
};
static struct janus_json_parameter configure_parameters[] = {
	{"audio", JANUS_JSON_BOOL, 0},
	{"video", JANUS_JSON_BOOL, 0},
	{"data", JANUS_JSON_BOOL, 0},
	/* For VP8 simulcast */
	{"substream", JSON_INTEGER, JANUS_JSON_PARAM_POSITIVE},
	{"temporal", JSON_INTEGER, JANUS_JSON_PARAM_POSITIVE},
	/* For VP9 SVC */
	{"spatial_layer", JSON_INTEGER, JANUS_JSON_PARAM_POSITIVE},
	{"temporal_layer", JSON_INTEGER, JANUS_JSON_PARAM_POSITIVE}
};
static struct janus_json_parameter subscriber_parameters[] = {
	{"feed", JSON_INTEGER, JANUS_JSON_PARAM_REQUIRED | JANUS_JSON_PARAM_POSITIVE},
	{"private_id", JSON_INTEGER, JANUS_JSON_PARAM_POSITIVE},
	{"audio", JANUS_JSON_BOOL, 0},
	{"video", JANUS_JSON_BOOL, 0},
	{"data", JANUS_JSON_BOOL, 0},
	{"offer_audio", JANUS_JSON_BOOL, 0},
	{"offer_video", JANUS_JSON_BOOL, 0},
	{"offer_data", JANUS_JSON_BOOL, 0}
};

/* Static configuration instance */
static janus_config *config = NULL;
static const char *config_folder = NULL;
static janus_mutex config_mutex = JANUS_MUTEX_INITIALIZER;

/* Useful stuff */
static volatile gint initialized = 0, stopping = 0;
static gboolean notify_events = TRUE;
static janus_callbacks *gateway = NULL;
static GThread *handler_thread;
static void *janus_videoroom_handler(void *data);
static void janus_videoroom_relay_rtp_packet(gpointer data, gpointer user_data);
static void janus_videoroom_relay_data_packet(gpointer data, gpointer user_data);

typedef enum janus_videoroom_p_type {
	janus_videoroom_p_type_none = 0,
	janus_videoroom_p_type_subscriber,			/* Generic subscriber */
	janus_videoroom_p_type_publisher,			/* Participant (for receiving events) and optionally publisher */
} janus_videoroom_p_type;

typedef struct janus_videoroom_message {
	janus_plugin_session *handle;
	char *transaction;
	json_t *message;
	json_t *jsep;
} janus_videoroom_message;
static GAsyncQueue *messages = NULL;
static janus_videoroom_message exit_message;


/* Payload types we'll offer internally */
#define OPUS_PT		111
#define ISAC32_PT	104
#define ISAC16_PT	103
#define PCMU_PT		0
#define PCMA_PT		8
#define G722_PT		9
#define VP8_PT		96
#define VP9_PT		101
#define H264_PT		107

typedef enum janus_videoroom_audiocodec {
	JANUS_VIDEOROOM_NOAUDIO,	/* Publishers won't do any audio */
	JANUS_VIDEOROOM_OPUS,		/* Publishers will have to/may use OPUS */
	JANUS_VIDEOROOM_PCMU,		/* Publishers will have to/may use PCMU 8K */
	JANUS_VIDEOROOM_PCMA,		/* Publishers will have to/may use PCMA 8K */
	JANUS_VIDEOROOM_G722,		/* Publishers will have to/may use G.722 */
	JANUS_VIDEOROOM_ISAC_32K,	/* Publishers will have to/may use ISAC 32K */
	JANUS_VIDEOROOM_ISAC_16K	/* Publishers will have to/may use ISAC 16K */
} janus_videoroom_audiocodec;
static const char *janus_videoroom_audiocodec_name(janus_videoroom_audiocodec acodec) {
	switch(acodec) {
		case JANUS_VIDEOROOM_NOAUDIO:
			return "none";
		case JANUS_VIDEOROOM_OPUS:
			return "opus";
		case JANUS_VIDEOROOM_PCMU:
			return "pcmu";
		case JANUS_VIDEOROOM_PCMA:
			return "pcma";
		case JANUS_VIDEOROOM_G722:
			return "g722";
		case JANUS_VIDEOROOM_ISAC_32K:
			return "isac32";
		case JANUS_VIDEOROOM_ISAC_16K:
			return "isac16";
		default:
			/* Shouldn't happen */
			return "opus";
	}
}
static janus_videoroom_audiocodec janus_videoroom_audiocodec_from_name(const char *name) {
	if(name == NULL)
		return JANUS_VIDEOROOM_NOAUDIO;
	else if(!strcasecmp(name, "opus"))
		return JANUS_VIDEOROOM_OPUS;
	else if(!strcasecmp(name, "isac32"))
		return JANUS_VIDEOROOM_ISAC_32K;
	else if(!strcasecmp(name, "isac16"))
		return JANUS_VIDEOROOM_ISAC_16K;
	else if(!strcasecmp(name, "pcmu"))
		return JANUS_VIDEOROOM_PCMU;
	else if(!strcasecmp(name, "pcma"))
		return JANUS_VIDEOROOM_PCMA;
	else if(!strcasecmp(name, "g722"))
		return JANUS_VIDEOROOM_G722;
	JANUS_LOG(LOG_WARN, "Unsupported audio codec '%s'\n", name);
	return JANUS_VIDEOROOM_NOAUDIO;
}
static int janus_videoroom_audiocodec_pt(janus_videoroom_audiocodec acodec) {
	switch(acodec) {
		case JANUS_VIDEOROOM_NOAUDIO:
			return -1;
		case JANUS_VIDEOROOM_OPUS:
			return OPUS_PT;
		case JANUS_VIDEOROOM_ISAC_32K:
			return ISAC32_PT;
		case JANUS_VIDEOROOM_ISAC_16K:
			return ISAC16_PT;
		case JANUS_VIDEOROOM_PCMU:
			return PCMU_PT;
		case JANUS_VIDEOROOM_PCMA:
			return PCMA_PT;
		case JANUS_VIDEOROOM_G722:
			return G722_PT;
		default:
			/* Shouldn't happen */
			return OPUS_PT;
	}
}

typedef enum janus_videoroom_videocodec {
	JANUS_VIDEOROOM_NOVIDEO,	/* Publishers won't do any audio */
	JANUS_VIDEOROOM_VP8,		/* Publishers will have to/may use VP8 */
	JANUS_VIDEOROOM_VP9,		/* Publishers will have to/may use VP9 */
	JANUS_VIDEOROOM_H264		/* Publishers will have to/may use H264 */
} janus_videoroom_videocodec;
static const char *janus_videoroom_videocodec_name(janus_videoroom_videocodec vcodec) {
	switch(vcodec) {
		case JANUS_VIDEOROOM_NOVIDEO:
			return "none";
		case JANUS_VIDEOROOM_VP8:
			return "vp8";
		case JANUS_VIDEOROOM_VP9:
			return "vp9";
		case JANUS_VIDEOROOM_H264:
			return "h264";
		default:
			/* Shouldn't happen */
			return "vp8";
	}
}
static janus_videoroom_videocodec janus_videoroom_videocodec_from_name(const char *name) {
	if(name == NULL)
		return JANUS_VIDEOROOM_NOVIDEO;
	else if(!strcasecmp(name, "vp8"))
		return JANUS_VIDEOROOM_VP8;
	else if(!strcasecmp(name, "vp9"))
		return JANUS_VIDEOROOM_VP9;
	else if(!strcasecmp(name, "h264"))
		return JANUS_VIDEOROOM_H264;
	JANUS_LOG(LOG_WARN, "Unsupported video codec '%s'\n", name);
	return JANUS_VIDEOROOM_NOVIDEO;
}
static int janus_videoroom_videocodec_pt(janus_videoroom_videocodec vcodec) {
	switch(vcodec) {
		case JANUS_VIDEOROOM_NOVIDEO:
			return -1;
		case JANUS_VIDEOROOM_VP8:
			return VP8_PT;
		case JANUS_VIDEOROOM_VP9:
			return VP9_PT;
		case JANUS_VIDEOROOM_H264:
			return H264_PT;
		default:
			/* Shouldn't happen */
			return VP8_PT;
	}
}


typedef struct janus_videoroom {
	guint64 room_id;			/* Unique room ID */
	gchar *room_name;			/* Room description */
	gchar *room_secret;			/* Secret needed to manipulate (e.g., destroy) this room */
	gchar *room_pin;			/* Password needed to join this room, if any */
	gboolean is_private;		/* Whether this room is 'private' (as in hidden) or not */
	gboolean require_pvtid;		/* Whether subscriptions in this room require a private_id */
	int max_publishers;			/* Maximum number of concurrent publishers */
	uint32_t bitrate;			/* Global bitrate limit */
	uint16_t fir_freq;			/* Regular FIR frequency (0=disabled) */
	janus_videoroom_audiocodec acodec[3];	/* Audio codec(s) to force on publishers */
	janus_videoroom_videocodec vcodec[3];	/* Video codec(s) to force on publishers */
	gboolean do_svc;			/* Whether SVC must be done for video (note: only available for VP9 right now) */
	gboolean audiolevel_ext;	/* Whether the ssrc-audio-level extension must be negotiated or not for new publishers */
	gboolean audiolevel_event;	/* Whether to emit event to other users about audiolevel */
	int audio_active_packets;	/* Amount of packets with audio level for checkup */
	int audio_level_average;	/* Average audio level */
	gboolean videoorient_ext;	/* Whether the video-orientation extension must be negotiated or not for new publishers */
	gboolean playoutdelay_ext;	/* Whether the playout-delay extension must be negotiated or not for new publishers */
	gboolean record;			/* Whether the feeds from publishers in this room should be recorded */
	char *rec_dir;				/* Where to save the recordings of this room, if enabled */
	GHashTable *participants;	/* Map of potential publishers (we get subscribers from them) */
	GHashTable *private_ids;	/* Map of existing private IDs */
	volatile gint destroyed;	/* Whether this room has been destroyed */
	gboolean check_tokens;		/* Whether to check tokens when participants join (see below) */
	GHashTable *allowed;		/* Map of participants (as tokens) allowed to join */
	gboolean notify_joining;	/* Whether an event is sent to notify all participants if a new participant joins the room */
	janus_mutex mutex;			/* Mutex to lock this room instance */
	janus_refcount ref;			/* Reference counter for this room */
} janus_videoroom;
static GHashTable *rooms;
static janus_mutex rooms_mutex = JANUS_MUTEX_INITIALIZER;
static char *admin_key = NULL;

typedef struct janus_videoroom_session {
	janus_plugin_session *handle;
	janus_videoroom_p_type participant_type;
	gpointer participant;
	gboolean started;
	gboolean stopping;
	volatile gint hangingup;
	volatile gint destroyed;
	janus_mutex mutex;
	janus_refcount ref;
} janus_videoroom_session;
static GHashTable *sessions;
static janus_mutex sessions_mutex = JANUS_MUTEX_INITIALIZER;

/* A host whose ports gets streamed RTP packets of the corresponding type */
typedef struct janus_videoroom_rtp_forwarder {
	gboolean is_video;
	gboolean is_data;
	uint32_t ssrc;
	int payload_type;
	int substream;
	struct sockaddr_in serv_addr;
} janus_videoroom_rtp_forwarder;

typedef struct janus_videoroom_publisher {
	janus_videoroom_session *session;
	janus_videoroom *room;	/* Room */
	guint64 user_id;	/* Unique ID in the room */
	guint32 pvt_id;		/* This is sent to the publisher for mapping purposes, but shouldn't be shared with others */
	gchar *display;		/* Display name (just for fun) */
	gchar *sdp;			/* The SDP this publisher negotiated, if any */
	gboolean audio, video, data;		/* Whether audio, video and/or data is going to be sent by this publisher */
	janus_videoroom_audiocodec acodec;	/* Audio codec this publisher is using */
	janus_videoroom_videocodec vcodec;	/* Video codec this publisher is using */
	guint32 audio_pt;		/* Audio payload type (Opus) */
	guint32 video_pt;		/* Video payload type (depends on room configuration) */
	guint32 audio_ssrc;		/* Audio SSRC of this publisher */
	guint32 video_ssrc;		/* Video SSRC of this publisher */
	uint32_t ssrc[3];		/* Only needed in case VP8 simulcasting is involved */
	int rtpmapid_extmap_id;	/* Only needed in case Firefox's RID-based simulcasting is involved */
	char *rid[3];			/* Only needed in case Firefox's RID-based simulcasting is involved */
	guint8 audio_level_extmap_id;	/* Audio level extmap ID */
	guint8 video_orient_extmap_id;	/* Video orientation extmap ID */
	guint8 playout_delay_extmap_id;	/* Playout delay extmap ID */
	gboolean audio_active;
	gboolean video_active;
	int audio_dBov_level;		/* Value in dBov of the audio level (last value from extension) */
	int audio_active_packets;	/* Participant's number of audio packets to accumulate */
	int audio_dBov_sum;			/* Participant's accumulated dBov value for audio level*/
	gboolean talking;			/* Whether this participant is currently talking (uses audio levels extension) */
	gboolean data_active;
	gboolean firefox;	/* We send Firefox users a different kind of FIR */
	uint32_t bitrate;
	gint64 remb_startup;/* Incremental changes on REMB to reach the target at startup */
	gint64 remb_latest;	/* Time of latest sent REMB (to avoid flooding) */
	gint64 fir_latest;	/* Time of latest sent FIR (to avoid flooding) */
	gint fir_seq;		/* FIR sequence number */
	gboolean recording_active;	/* Whether this publisher has to be recorded or not */
	gchar *recording_base;	/* Base name for the recording (e.g., /path/to/filename, will generate /path/to/filename-audio.mjr and/or /path/to/filename-video.mjr */
	janus_recorder *arc;	/* The Janus recorder instance for this publisher's audio, if enabled */
	janus_recorder *vrc;	/* The Janus recorder instance for this user's video, if enabled */
	janus_recorder *drc;	/* The Janus recorder instance for this publisher's data, if enabled */
	janus_mutex rec_mutex;	/* Mutex to protect the recorders from race conditions */
	GSList *subscribers;	/* Subscriptions to this publisher (who's watching this publisher)  */
	GSList *subscriptions;	/* Subscriptions this publisher has created (who this publisher is watching) */
	janus_mutex subscribers_mutex;
	GHashTable *rtp_forwarders;
	janus_mutex rtp_forwarders_mutex;
	int udp_sock; /* The udp socket on which to forward rtp packets */
	gboolean kicked;	/* Whether this participant has been kicked */
	volatile gint destroyed;
	janus_refcount ref;
} janus_videoroom_publisher;
static void janus_videoroom_rtp_forwarder_free_helper(gpointer data);
static guint32 janus_videoroom_rtp_forwarder_add_helper(janus_videoroom_publisher *p,
	const gchar* host, int port, int pt, uint32_t ssrc, int substream, gboolean is_video, gboolean is_data);

typedef struct janus_videoroom_subscriber {
	janus_videoroom_session *session;
	janus_videoroom *room;	/* Room */
	janus_videoroom_publisher *feed;	/* Participant this subscriber is subscribed to */
	guint32 pvt_id;		/* Private ID of the participant that is subscribing (if available/provided) */
	janus_rtp_switching_context context;	/* Needed in case there are publisher switches on this subscriber */
	int substream;			/* Which VP8 simulcast substream we should forward, in case the publisher is simulcasting */
	int substream_target;	/* As above, but to handle transitions (e.g., wait for keyframe) */
	int templayer;			/* Which VP8 simulcast temporal layer we should forward, in case the publisher is simulcasting */
	int templayer_target;	/* As above, but to handle transitions (e.g., wait for keyframe) */
	gint64 last_relayed;	/* When we relayed the last packet (used to detect when substreams become unavailable) */
	janus_vp8_simulcast_context simulcast_context;
	gboolean audio, video, data;		/* Whether audio, video and/or data must be sent to this listener */
	/* As above, but can't change dynamically (says whether something was negotiated at all in SDP) */
	gboolean audio_offered, video_offered, data_offered;
	gboolean paused;
	gboolean kicked;	/* Whether this subscription belongs to a participant that has been kicked */
	/* The following are only relevant if we're doing VP9 SVC, and are not to be confused with VP8
	 * simulcast, which has similar info (substream/templayer) but in a completely different context */
	int spatial_layer, target_spatial_layer;
	int temporal_layer, target_temporal_layer;
	volatile gint destroyed;
	janus_refcount ref;
} janus_videoroom_subscriber;

typedef struct janus_videoroom_rtp_relay_packet {
	janus_rtp_header *data;
	gint length;
	gboolean is_video;
	uint32_t ssrc[3];
	uint32_t timestamp;
	uint16_t seq_number;
	/* The following are only relevant if we're doing VP9 SVC*/
	gboolean svc;
	int spatial_layer;
	int temporal_layer;
	uint8_t pbit, dbit, ubit, bbit, ebit;
} janus_videoroom_rtp_relay_packet;


/* Freeing stuff */
static void janus_videoroom_subscriber_dereference(janus_videoroom_subscriber *s) {
	/* No need to test for NULL in conjunction with g_clear_pointer. */
	janus_refcount_decrease(&s->ref);
}

static void janus_videoroom_subscriber_destroy(janus_videoroom_subscriber *s) {
	if(s && g_atomic_int_compare_and_exchange(&s->destroyed, 0, 1))
		janus_refcount_decrease(&s->ref);
}

static void janus_videoroom_subscriber_free(const janus_refcount *s_ref) {
	janus_videoroom_subscriber *s = janus_refcount_containerof(s_ref, janus_videoroom_subscriber, ref);
	/* This subscriber can be destroyed, free all the resources */
	g_free(s);
}

static void janus_videoroom_publisher_dereference(janus_videoroom_publisher *p) {
	/* This is used by g_pointer_clear and g_hash_table_new_full so that NULL is only possible if that was inserted into the hash table. */
	janus_refcount_decrease(&p->ref);
}

static void janus_videoroom_publisher_dereference_nodebug(janus_videoroom_publisher *p) {
	janus_refcount_decrease_nodebug(&p->ref);
}

static void janus_videoroom_publisher_destroy(janus_videoroom_publisher *p) {
	if(p && g_atomic_int_compare_and_exchange(&p->destroyed, 0, 1))
		janus_refcount_decrease(&p->ref);
}

static void janus_videoroom_publisher_free(const janus_refcount *p_ref) {
	janus_videoroom_publisher *p = janus_refcount_containerof(p_ref, janus_videoroom_publisher, ref);
	g_free(p->display);
	g_free(p->sdp);

	g_free(p->recording_base);
	janus_recorder_free(p->arc);
	janus_recorder_free(p->vrc);
	janus_recorder_free(p->drc);

	if(p->udp_sock > 0)
		close(p->udp_sock);
	g_hash_table_destroy(p->rtp_forwarders);
	p->rtp_forwarders = NULL;
	g_slist_free(p->subscribers);

	janus_mutex_destroy(&p->subscribers_mutex);
	janus_mutex_destroy(&p->rtp_forwarders_mutex);
	g_free(p);
}

static void janus_videoroom_session_dereference(janus_videoroom_session *session) {
	janus_refcount_decrease(&session->ref);
}

static void janus_videoroom_session_destroy(janus_videoroom_session *session) {
	if(session && g_atomic_int_compare_and_exchange(&session->destroyed, 0, 1))
		janus_refcount_decrease(&session->ref);
}

static void janus_videoroom_session_free(const janus_refcount *session_ref) {
	janus_videoroom_session *session = janus_refcount_containerof(session_ref, janus_videoroom_session, ref);
	/* Remove the reference to the core plugin session */
	janus_refcount_decrease(&session->handle->ref);
	/* This session can be destroyed, free all the resources */
	janus_mutex_destroy(&session->mutex);
	g_free(session);
}

static void janus_videoroom_room_dereference(janus_videoroom *room) {
	janus_refcount_decrease(&room->ref);
}

static void janus_videoroom_room_destroy(janus_videoroom *room) {
	if(room && g_atomic_int_compare_and_exchange(&room->destroyed, 0, 1))
		janus_refcount_decrease(&room->ref);
}

static void janus_videoroom_room_free(const janus_refcount *room_ref) {
	janus_videoroom *room = janus_refcount_containerof(room_ref, janus_videoroom, ref);
	/* This room can be destroyed, free all the resources */
	g_free(room->room_name);
	g_free(room->room_secret);
	g_free(room->room_pin);
	g_free(room->rec_dir);
	g_hash_table_destroy(room->participants);
	g_hash_table_destroy(room->private_ids);
	g_hash_table_destroy(room->allowed);
}

static void janus_videoroom_message_free(janus_videoroom_message *msg) {
	if(!msg || msg == &exit_message)
		return;

	if(msg->handle && msg->handle->plugin_handle) {
		janus_videoroom_session *session = (janus_videoroom_session *)msg->handle->plugin_handle;
		janus_refcount_decrease(&session->ref);
	}
	msg->handle = NULL;

	g_free(msg->transaction);
	msg->transaction = NULL;
	if(msg->message)
		json_decref(msg->message);
	msg->message = NULL;
	if(msg->jsep)
		json_decref(msg->jsep);
	msg->jsep = NULL;

	g_free(msg);
}


/* Error codes */
#define JANUS_VIDEOROOM_ERROR_UNKNOWN_ERROR		499
#define JANUS_VIDEOROOM_ERROR_NO_MESSAGE		421
#define JANUS_VIDEOROOM_ERROR_INVALID_JSON		422
#define JANUS_VIDEOROOM_ERROR_INVALID_REQUEST	423
#define JANUS_VIDEOROOM_ERROR_JOIN_FIRST		424
#define JANUS_VIDEOROOM_ERROR_ALREADY_JOINED	425
#define JANUS_VIDEOROOM_ERROR_NO_SUCH_ROOM		426
#define JANUS_VIDEOROOM_ERROR_ROOM_EXISTS		427
#define JANUS_VIDEOROOM_ERROR_NO_SUCH_FEED		428
#define JANUS_VIDEOROOM_ERROR_MISSING_ELEMENT	429
#define JANUS_VIDEOROOM_ERROR_INVALID_ELEMENT	430
#define JANUS_VIDEOROOM_ERROR_INVALID_SDP_TYPE	431
#define JANUS_VIDEOROOM_ERROR_PUBLISHERS_FULL	432
#define JANUS_VIDEOROOM_ERROR_UNAUTHORIZED		433
#define JANUS_VIDEOROOM_ERROR_ALREADY_PUBLISHED	434
#define JANUS_VIDEOROOM_ERROR_NOT_PUBLISHED		435
#define JANUS_VIDEOROOM_ERROR_ID_EXISTS			436
#define JANUS_VIDEOROOM_ERROR_INVALID_SDP		437


static guint32 janus_videoroom_rtp_forwarder_add_helper(janus_videoroom_publisher *p,
		const gchar* host, int port, int pt, uint32_t ssrc, int substream, gboolean is_video, gboolean is_data) {
	if(!p || !host) {
		return 0;
	}
	janus_videoroom_rtp_forwarder *forward = g_malloc0(sizeof(janus_videoroom_rtp_forwarder));
	forward->is_video = is_video;
	forward->payload_type = pt;
	forward->ssrc = ssrc;
	forward->substream = substream;
	forward->is_data = is_data;
	forward->serv_addr.sin_family = AF_INET;
	inet_pton(AF_INET, host, &(forward->serv_addr.sin_addr));
	forward->serv_addr.sin_port = htons(port);
	janus_mutex_lock(&p->rtp_forwarders_mutex);
	guint32 stream_id = janus_random_uint32();
	while(g_hash_table_lookup(p->rtp_forwarders, GUINT_TO_POINTER(stream_id)) != NULL) {
		stream_id = janus_random_uint32();
	}
	g_hash_table_insert(p->rtp_forwarders, GUINT_TO_POINTER(stream_id), forward);
	janus_mutex_unlock(&p->rtp_forwarders_mutex);
	JANUS_LOG(LOG_VERB, "Added %s/%d rtp_forward to participant %"SCNu64" host: %s:%d stream_id: %"SCNu32"\n",
		is_data ? "data" : (is_video ? "video" : "audio"), substream, p->user_id, host, port, stream_id);
	return stream_id;
}

static void janus_videoroom_rtp_forwarder_free_helper(gpointer data) {
	if(data) {
		janus_videoroom_rtp_forwarder* forward = (janus_videoroom_rtp_forwarder*)data;
		g_free(forward);
		forward = NULL;
	}
}


/* Plugin implementation */
int janus_videoroom_init(janus_callbacks *callback, const char *config_path) {
	if(g_atomic_int_get(&stopping)) {
		/* Still stopping from before */
		return -1;
	}
	if(callback == NULL || config_path == NULL) {
		/* Invalid arguments */
		return -1;
	}

	/* Read configuration */
	char filename[255];
	g_snprintf(filename, 255, "%s/%s.cfg", config_path, JANUS_VIDEOROOM_PACKAGE);
	JANUS_LOG(LOG_VERB, "Configuration file: %s\n", filename);
	config = janus_config_parse(filename);
	config_folder = config_path;
	if(config != NULL)
		janus_config_print(config);

	rooms = g_hash_table_new_full(g_int64_hash, g_int64_equal,
		(GDestroyNotify)g_free, (GDestroyNotify) janus_videoroom_room_destroy);
	sessions = g_hash_table_new_full(NULL, NULL, NULL, (GDestroyNotify)janus_videoroom_session_destroy);

	messages = g_async_queue_new_full((GDestroyNotify) janus_videoroom_message_free);

	/* This is the callback we'll need to invoke to contact the gateway */
	gateway = callback;

	/* Parse configuration to populate the rooms list */
	if(config != NULL) {
		/* Any admin key to limit who can "create"? */
		janus_config_item *key = janus_config_get_item_drilldown(config, "general", "admin_key");
		if(key != NULL && key->value != NULL)
			admin_key = g_strdup(key->value);
		janus_config_item *events = janus_config_get_item_drilldown(config, "general", "events");
		if(events != NULL && events->value != NULL)
			notify_events = janus_is_true(events->value);
		if(!notify_events && callback->events_is_enabled()) {
			JANUS_LOG(LOG_WARN, "Notification of events to handlers disabled for %s\n", JANUS_VIDEOROOM_NAME);
		}
		/* Iterate on all rooms */
		GList *cl = janus_config_get_categories(config);
		while(cl != NULL) {
			janus_config_category *cat = (janus_config_category *)cl->data;
			if(cat->name == NULL || !strcasecmp(cat->name, "general")) {
				cl = cl->next;
				continue;
			}
			JANUS_LOG(LOG_VERB, "Adding video room '%s'\n", cat->name);
			janus_config_item *desc = janus_config_get_item(cat, "description");
			janus_config_item *priv = janus_config_get_item(cat, "is_private");
			janus_config_item *secret = janus_config_get_item(cat, "secret");
			janus_config_item *pin = janus_config_get_item(cat, "pin");
			janus_config_item *req_pvtid = janus_config_get_item(cat, "require_pvtid");
			janus_config_item *bitrate = janus_config_get_item(cat, "bitrate");
			janus_config_item *maxp = janus_config_get_item(cat, "publishers");
			janus_config_item *firfreq = janus_config_get_item(cat, "fir_freq");
			janus_config_item *audiocodec = janus_config_get_item(cat, "audiocodec");
			janus_config_item *videocodec = janus_config_get_item(cat, "videocodec");
			janus_config_item *svc = janus_config_get_item(cat, "video_svc");
			janus_config_item *audiolevel_ext = janus_config_get_item(cat, "audiolevel_ext");
			janus_config_item *audiolevel_event = janus_config_get_item(cat, "audiolevel_event");
			janus_config_item *audio_active_packets = janus_config_get_item(cat, "audio_active_packets");
			janus_config_item *audio_level_average = janus_config_get_item(cat, "audio_level_average");
			janus_config_item *videoorient_ext = janus_config_get_item(cat, "videoorient_ext");
			janus_config_item *playoutdelay_ext = janus_config_get_item(cat, "playoutdelay_ext");
			janus_config_item *notify_joining = janus_config_get_item(cat, "notify_joining");
			janus_config_item *record = janus_config_get_item(cat, "record");
			janus_config_item *rec_dir = janus_config_get_item(cat, "rec_dir");
			/* Create the video room */
			janus_videoroom *videoroom = g_malloc0(sizeof(janus_videoroom));
			if(videoroom == NULL) {
				JANUS_LOG(LOG_FATAL, "Memory error!\n");
				cl = cl->next;
				continue;
			}
			videoroom->room_id = g_ascii_strtoull(cat->name, NULL, 0);
			char *description = NULL;
			if(desc != NULL && desc->value != NULL && strlen(desc->value) > 0)
				description = g_strdup(desc->value);
			else
				description = g_strdup(cat->name);
			videoroom->room_name = description;
			if(secret != NULL && secret->value != NULL) {
				videoroom->room_secret = g_strdup(secret->value);
			}
			if(pin != NULL && pin->value != NULL) {
				videoroom->room_pin = g_strdup(pin->value);
			}
			videoroom->is_private = priv && priv->value && janus_is_true(priv->value);
			videoroom->require_pvtid = req_pvtid && req_pvtid->value && janus_is_true(req_pvtid->value);
			videoroom->max_publishers = 3;	/* FIXME How should we choose a default? */
			if(maxp != NULL && maxp->value != NULL)
				videoroom->max_publishers = atol(maxp->value);
			if(videoroom->max_publishers < 0)
				videoroom->max_publishers = 3;	/* FIXME How should we choose a default? */
			videoroom->bitrate = 0;
			if(bitrate != NULL && bitrate->value != NULL)
				videoroom->bitrate = atol(bitrate->value);
			if(videoroom->bitrate > 0 && videoroom->bitrate < 64000)
				videoroom->bitrate = 64000;	/* Don't go below 64k */
			videoroom->fir_freq = 0;
			if(firfreq != NULL && firfreq->value != NULL)
				videoroom->fir_freq = atol(firfreq->value);
			/* By default, we force Opus as the only audio codec */
			videoroom->acodec[0] = JANUS_VIDEOROOM_OPUS;
			videoroom->acodec[1] = JANUS_VIDEOROOM_NOAUDIO;
			videoroom->acodec[2] = JANUS_VIDEOROOM_NOAUDIO;
			/* Check if we're forcing a different single codec, or allowing more than one */
			if(audiocodec && audiocodec->value) {
				gchar **list = g_strsplit(audiocodec->value, ",", 4);
				gchar *codec = list[0];
				if(codec != NULL) {
					int i=0;
					while(codec != NULL) {
						if(i == 3) {
							JANUS_LOG(LOG_WARN, "Ignoring extra audio codecs: %s\n", codec);
							break;
						}
						if(strlen(codec) > 0)
							videoroom->acodec[i] = janus_videoroom_audiocodec_from_name(codec);
						i++;
						codec = list[i];
					}
				}
				g_clear_pointer(&list, g_strfreev);
			}
			/* By default, we force VP8 as the only video codec */
			videoroom->vcodec[0] = JANUS_VIDEOROOM_VP8;
			videoroom->vcodec[1] = JANUS_VIDEOROOM_NOVIDEO;
			videoroom->vcodec[2] = JANUS_VIDEOROOM_NOVIDEO;
			/* Check if we're forcing a different single codec, or allowing more than one */
			if(videocodec && videocodec->value) {
				gchar **list = g_strsplit(videocodec->value, ",", 4);
				gchar *codec = list[0];
				if(codec != NULL) {
					int i=0;
					while(codec != NULL) {
						if(i == 3) {
							JANUS_LOG(LOG_WARN, "Ignoring extra video codecs: %s\n", codec);
							break;
						}
						if(strlen(codec) > 0)
							videoroom->vcodec[i] = janus_videoroom_videocodec_from_name(codec);
						i++;
						codec = list[i];
					}
				}
				g_clear_pointer(&list, g_strfreev);
			}
			if(svc && svc->value && janus_is_true(svc->value)) {
				if(videoroom->vcodec[0] == JANUS_VIDEOROOM_VP9 &&
						videoroom->vcodec[1] == JANUS_VIDEOROOM_NOVIDEO &&
						videoroom->vcodec[2] == JANUS_VIDEOROOM_NOVIDEO) {
					videoroom->do_svc = TRUE;
				} else {
					JANUS_LOG(LOG_WARN, "SVC is only supported, in an experimental way, for VP9 only rooms: disabling it...\n");
				}
			}
			videoroom->audiolevel_ext = TRUE;
			if(audiolevel_ext != NULL && audiolevel_ext->value != NULL)
				videoroom->audiolevel_ext = janus_is_true(audiolevel_ext->value);
			videoroom->audiolevel_event = FALSE;
			if(audiolevel_event != NULL && audiolevel_event->value != NULL)
				videoroom->audiolevel_event = janus_is_true(audiolevel_event->value);
			if(videoroom->audiolevel_event) {
				videoroom->audio_active_packets = 100;
				if(audio_active_packets != NULL && audio_active_packets->value != NULL){
					if(atoi(audio_active_packets->value) > 0) {
						videoroom->audio_active_packets = atoi(audio_active_packets->value);
					} else {
						JANUS_LOG(LOG_WARN, "Invalid audio_active_packets value, using default: %d\n", videoroom->audio_active_packets);
					}
				}
				videoroom->audio_level_average = 25;
				if(audio_level_average != NULL && audio_level_average->value != NULL) {
					if(atoi(audio_level_average->value) > 0) {
						videoroom->audio_level_average = atoi(audio_level_average->value);
					} else {
						JANUS_LOG(LOG_WARN, "Invalid audio_level_average value provided, using default: %d\n", videoroom->audio_level_average);
					}
				}
			}
			videoroom->videoorient_ext = TRUE;
			if(videoorient_ext != NULL && videoorient_ext->value != NULL)
				videoroom->videoorient_ext = janus_is_true(videoorient_ext->value);
			videoroom->playoutdelay_ext = TRUE;
			if(playoutdelay_ext != NULL && playoutdelay_ext->value != NULL)
				videoroom->playoutdelay_ext = janus_is_true(playoutdelay_ext->value);
			if(record && record->value) {
				videoroom->record = janus_is_true(record->value);
			}
			if(rec_dir && rec_dir->value) {
				videoroom->rec_dir = g_strdup(rec_dir->value);
			}
			/* By default, the videoroom plugin does not notify about participants simply joining the room.
			   It only notifies when the participant actually starts publishing media. */
			videoroom->notify_joining = FALSE;
			if(notify_joining != NULL && notify_joining->value != NULL)
				videoroom->notify_joining = janus_is_true(notify_joining->value);
			g_atomic_int_set(&videoroom->destroyed, 0);
			janus_mutex_init(&videoroom->mutex);
			janus_refcount_init(&videoroom->ref, janus_videoroom_room_free);
			videoroom->participants = g_hash_table_new_full(g_int64_hash, g_int64_equal, (GDestroyNotify)g_free, (GDestroyNotify)janus_videoroom_publisher_dereference);
			videoroom->private_ids = g_hash_table_new(NULL, NULL);
			videoroom->check_tokens = FALSE;	/* Static rooms can't have an "allowed" list yet, no hooks to the configuration file */
			videoroom->allowed = g_hash_table_new_full(g_str_hash, g_str_equal, (GDestroyNotify)g_free, NULL);
			janus_mutex_lock(&rooms_mutex);
			g_hash_table_insert(rooms, janus_uint64_dup(videoroom->room_id), videoroom);
			janus_mutex_unlock(&rooms_mutex);
			/* Compute a list of the supported codecs for the summary */
			char audio_codecs[100], video_codecs[100];
			memset(audio_codecs, 0, sizeof(audio_codecs));
			g_snprintf(audio_codecs, sizeof(audio_codecs), "%s", janus_videoroom_audiocodec_name(videoroom->acodec[0]));
			if(videoroom->acodec[1] != JANUS_VIDEOROOM_NOAUDIO) {
				g_strlcat(audio_codecs, "|", sizeof(audio_codecs));
				g_strlcat(audio_codecs, janus_videoroom_audiocodec_name(videoroom->acodec[1]), sizeof(audio_codecs));
			}
			if(videoroom->acodec[2] != JANUS_VIDEOROOM_NOAUDIO) {
				g_strlcat(audio_codecs, "|", sizeof(audio_codecs));
				g_strlcat(audio_codecs, janus_videoroom_audiocodec_name(videoroom->acodec[2]), sizeof(audio_codecs));
			}
			memset(video_codecs, 0, sizeof(video_codecs));
			g_snprintf(video_codecs, sizeof(video_codecs), "%s", janus_videoroom_videocodec_name(videoroom->vcodec[0]));
			if(videoroom->vcodec[1] != JANUS_VIDEOROOM_NOVIDEO) {
				g_strlcat(video_codecs, "|", sizeof(video_codecs));
				g_strlcat(video_codecs, janus_videoroom_videocodec_name(videoroom->vcodec[1]), sizeof(video_codecs));
			}
			if(videoroom->vcodec[2] != JANUS_VIDEOROOM_NOVIDEO) {
				g_strlcat(video_codecs, "|", sizeof(video_codecs));
				g_strlcat(video_codecs, janus_videoroom_videocodec_name(videoroom->vcodec[2]), sizeof(video_codecs));
			}
			JANUS_LOG(LOG_VERB, "Created videoroom: %"SCNu64" (%s, %s, %s/%s codecs, secret: %s, pin: %s, pvtid: %s)\n",
				videoroom->room_id, videoroom->room_name,
				videoroom->is_private ? "private" : "public",
				audio_codecs, video_codecs,
				videoroom->room_secret ? videoroom->room_secret : "no secret",
				videoroom->room_pin ? videoroom->room_pin : "no pin",
				videoroom->require_pvtid ? "required" : "optional");
			if(videoroom->record) {
				JANUS_LOG(LOG_VERB, "  -- Room is going to be recorded in %s\n", videoroom->rec_dir ? videoroom->rec_dir : "the current folder");
			}
			cl = cl->next;
		}
		/* Done: we keep the configuration file open in case we get a "create" or "destroy" with permanent=true */
	}

	/* Show available rooms */
	janus_mutex_lock(&rooms_mutex);
	GHashTableIter iter;
	gpointer value;
	g_hash_table_iter_init(&iter, rooms);
	while (g_hash_table_iter_next(&iter, NULL, &value)) {
		janus_videoroom *vr = value;
		/* Compute a list of the supported codecs for the summary */
		char audio_codecs[100], video_codecs[100];
		memset(audio_codecs, 0, sizeof(audio_codecs));
		g_snprintf(audio_codecs, sizeof(audio_codecs), "%s", janus_videoroom_audiocodec_name(vr->acodec[0]));
		if(vr->acodec[1] != JANUS_VIDEOROOM_NOAUDIO) {
			g_strlcat(audio_codecs, "|", sizeof(audio_codecs));
			g_strlcat(audio_codecs, janus_videoroom_audiocodec_name(vr->acodec[1]), sizeof(audio_codecs));
		}
		if(vr->acodec[2] != JANUS_VIDEOROOM_NOAUDIO) {
			g_strlcat(audio_codecs, "|", sizeof(audio_codecs));
			g_strlcat(audio_codecs, janus_videoroom_audiocodec_name(vr->acodec[2]), sizeof(audio_codecs));
		}
		memset(video_codecs, 0, sizeof(video_codecs));
		g_snprintf(video_codecs, sizeof(video_codecs), "%s", janus_videoroom_videocodec_name(vr->vcodec[0]));
		if(vr->vcodec[1] != JANUS_VIDEOROOM_NOVIDEO) {
			g_strlcat(video_codecs, "|", sizeof(video_codecs));
			g_strlcat(video_codecs, janus_videoroom_videocodec_name(vr->vcodec[1]), sizeof(video_codecs));
		}
		if(vr->vcodec[2] != JANUS_VIDEOROOM_NOVIDEO) {
			g_strlcat(video_codecs, "|", sizeof(video_codecs));
			g_strlcat(video_codecs, janus_videoroom_videocodec_name(vr->vcodec[2]), sizeof(video_codecs));
		}
		JANUS_LOG(LOG_VERB, "  ::: [%"SCNu64"][%s] %"SCNu32", max %d publishers, FIR frequency of %d seconds, %s audio codec(s), %s video codec(s)\n",
			vr->room_id, vr->room_name, vr->bitrate, vr->max_publishers, vr->fir_freq,
			audio_codecs, video_codecs);
	}
	janus_mutex_unlock(&rooms_mutex);

	g_atomic_int_set(&initialized, 1);

	/* Launch the thread that will handle incoming messages */
	GError *error = NULL;
	handler_thread = g_thread_try_new("videoroom handler", janus_videoroom_handler, NULL, &error);
	if(error != NULL) {
		g_atomic_int_set(&initialized, 0);
		JANUS_LOG(LOG_ERR, "Got error %d (%s) trying to launch the VideoRoom handler thread...\n", error->code, error->message ? error->message : "??");
		janus_config_destroy(config);
		return -1;
	}
	JANUS_LOG(LOG_INFO, "%s initialized!\n", JANUS_VIDEOROOM_NAME);
	return 0;
}

void janus_videoroom_destroy(void) {
	if(!g_atomic_int_get(&initialized))
		return;
	g_atomic_int_set(&stopping, 1);

	g_async_queue_push(messages, &exit_message);
	if(handler_thread != NULL) {
		g_thread_join(handler_thread);
		handler_thread = NULL;
	}

	/* FIXME We should destroy the sessions cleanly */
	janus_mutex_lock(&sessions_mutex);
	g_hash_table_destroy(sessions);
	janus_mutex_unlock(&sessions_mutex);

	janus_mutex_lock(&rooms_mutex);
	g_hash_table_destroy(rooms);
	janus_mutex_unlock(&rooms_mutex);

	g_async_queue_unref(messages);
	messages = NULL;

	janus_config_destroy(config);
	g_free(admin_key);

	g_atomic_int_set(&initialized, 0);
	g_atomic_int_set(&stopping, 0);
	JANUS_LOG(LOG_INFO, "%s destroyed!\n", JANUS_VIDEOROOM_NAME);
}

int janus_videoroom_get_api_compatibility(void) {
	/* Important! This is what your plugin MUST always return: don't lie here or bad things will happen */
	return JANUS_PLUGIN_API_VERSION;
}

int janus_videoroom_get_version(void) {
	return JANUS_VIDEOROOM_VERSION;
}

const char *janus_videoroom_get_version_string(void) {
	return JANUS_VIDEOROOM_VERSION_STRING;
}

const char *janus_videoroom_get_description(void) {
	return JANUS_VIDEOROOM_DESCRIPTION;
}

const char *janus_videoroom_get_name(void) {
	return JANUS_VIDEOROOM_NAME;
}

const char *janus_videoroom_get_author(void) {
	return JANUS_VIDEOROOM_AUTHOR;
}

const char *janus_videoroom_get_package(void) {
	return JANUS_VIDEOROOM_PACKAGE;
}

void janus_videoroom_create_session(janus_plugin_session *handle, int *error) {
	if(g_atomic_int_get(&stopping) || !g_atomic_int_get(&initialized)) {
		*error = -1;
		return;
	}	
	janus_videoroom_session *session = (janus_videoroom_session *)g_malloc0(sizeof(janus_videoroom_session));
	if(session == NULL) {
		JANUS_LOG(LOG_FATAL, "Memory error!\n");
		*error = -2;
		return;
	}
	session->handle = handle;
	session->participant_type = janus_videoroom_p_type_none;
	session->participant = NULL;
	g_atomic_int_set(&session->hangingup, 0);
	g_atomic_int_set(&session->destroyed, 0);
	handle->plugin_handle = session;
	janus_mutex_init(&session->mutex);
	janus_refcount_init(&session->ref, janus_videoroom_session_free);

	janus_mutex_lock(&sessions_mutex);
	g_hash_table_insert(sessions, handle, session);
	janus_mutex_unlock(&sessions_mutex);

	return;
}

static janus_videoroom_publisher *janus_videoroom_session_get_publisher(janus_videoroom_session *session) {
	janus_mutex_lock(&session->mutex);
	janus_videoroom_publisher *publisher = (janus_videoroom_publisher *)session->participant;
	if(publisher)
		janus_refcount_increase(&publisher->ref);
	janus_mutex_unlock(&session->mutex);
	return publisher;
}

static janus_videoroom_publisher *janus_videoroom_session_get_publisher_nodebug(janus_videoroom_session *session) {
	janus_mutex_lock(&session->mutex);
	janus_videoroom_publisher *publisher = (janus_videoroom_publisher *)session->participant;
	if(publisher)
		janus_refcount_increase_nodebug(&publisher->ref);
	janus_mutex_unlock(&session->mutex);
	return publisher;
}

static void janus_videoroom_notify_participants(janus_videoroom_publisher *participant, json_t *msg) {
	/* participant->room->mutex has to be locked. */
	GHashTableIter iter;
	gpointer value;
	g_hash_table_iter_init(&iter, participant->room->participants);
	while (!g_atomic_int_get(&participant->room->destroyed) && g_hash_table_iter_next(&iter, NULL, &value)) {
		janus_videoroom_publisher *p = value;
		if(p && p->session && p != participant) {
			JANUS_LOG(LOG_VERB, "Notifying participant %"SCNu64" (%s)\n", p->user_id, p->display ? p->display : "??");
			int ret = gateway->push_event(p->session->handle, &janus_videoroom_plugin, NULL, msg, NULL);
			JANUS_LOG(LOG_VERB, "  >> %d (%s)\n", ret, janus_get_api_error(ret));
		}
	}
}

static void janus_videoroom_participant_joining(janus_videoroom_publisher *p) {
	/* we need to check if the room still exists, may have been destroyed already */
	if(p->room && !g_atomic_int_get(&p->room->destroyed) && p->room->notify_joining) {
		json_t *event = json_object();
		json_t *user = json_object();
		json_object_set_new(user, "id", json_integer(p->user_id));
		if (p->display) {
			json_object_set_new(user, "display", json_string(p->display));
		}
		json_object_set_new(event, "videoroom", json_string("event"));
		json_object_set_new(event, "room", json_integer(p->room->room_id));
		json_object_set_new(event, "joining", user);
		janus_mutex_lock(&p->room->mutex);
		janus_videoroom_notify_participants(p, event);
		janus_mutex_unlock(&p->room->mutex);
		/* user gets deref-ed by the owner event */
		json_decref(event);
	}
}

static void janus_videoroom_leave_or_unpublish(janus_videoroom_publisher *participant, gboolean is_leaving, gboolean kicked) {
	/* we need to check if the room still exists, may have been destroyed already */
	if(!participant->room || g_atomic_int_get(&participant->room->destroyed))
		return;
	janus_mutex_lock(&participant->room->mutex);
	json_t *event = json_object();
	json_object_set_new(event, "videoroom", json_string("event"));
	json_object_set_new(event, "room", json_integer(participant->room->room_id));
	json_object_set_new(event, is_leaving ? (kicked ? "kicked" : "leaving") : "unpublished",
		json_integer(participant->user_id));
	janus_videoroom_notify_participants(participant, event);
	if(is_leaving) {
		g_hash_table_remove(participant->room->participants, &participant->user_id);
		g_hash_table_remove(participant->room->private_ids, GUINT_TO_POINTER(participant->pvt_id));
	}
	json_decref(event);
	janus_mutex_unlock(&participant->room->mutex);
}

void janus_videoroom_destroy_session(janus_plugin_session *handle, int *error) {
	if(g_atomic_int_get(&stopping) || !g_atomic_int_get(&initialized)) {
		*error = -1;
		return;
	}	
	janus_videoroom_session *session = (janus_videoroom_session *)handle->plugin_handle; 
	if(!session) {
		JANUS_LOG(LOG_ERR, "No VideoRoom session associated with this handle...\n");
		*error = -2;
		return;
	}
	if(g_atomic_int_get(&session->destroyed)) {
		JANUS_LOG(LOG_WARN, "VideoRoom session already marked as destroyed...\n");
		return;
	}
	JANUS_LOG(LOG_VERB, "Removing VideoRoom session...\n");
	/* Cleaning up and removing the session is done in a lazy way */
	janus_mutex_lock(&sessions_mutex);
	if(!g_atomic_int_get(&session->destroyed)) {
		/* Any related WebRTC PeerConnection is not available anymore either */
		janus_videoroom_hangup_media(handle);
		if(session->participant_type == janus_videoroom_p_type_publisher) {
			/* Get rid of publisher */
<<<<<<< HEAD
			janus_mutex_lock(&session->mutex);
			janus_videoroom_publisher *p = (janus_videoroom_publisher *)session->participant;
			if(p)
				janus_refcount_increase(&p->ref);
			session->participant = NULL;
			janus_mutex_unlock(&session->mutex);
			if(p && p->room) {
				janus_videoroom_leave_or_unpublish(p, TRUE, FALSE);
				/* Don't clear p->room.  Another thread calls janus_videoroom_leave_or_unpublish,
					 too, and there is no mutex to protect this change. */
				janus_refcount_decrease(&p->room->ref);
			}
			janus_videoroom_publisher_destroy(p);
			g_clear_pointer(&p, janus_videoroom_publisher_dereference);
=======
			janus_videoroom_participant *participant = (janus_videoroom_participant *)session->participant;
			participant->audio = FALSE;
			participant->video = FALSE;
			participant->data = FALSE;
			participant->acodec = JANUS_VIDEOROOM_NOAUDIO;
			participant->vcodec = JANUS_VIDEOROOM_NOVIDEO;
			participant->audio_pt = -1;
			participant->video_pt = -1;
			participant->audio_active = FALSE;
			participant->video_active = FALSE;
			participant->data_active = FALSE;
			participant->recording_active = FALSE;
			if(participant->recording_base)
				g_free(participant->recording_base);
			participant->recording_base = NULL;
			session->participant_type = janus_videoroom_p_type_none;
			janus_videoroom_leave_or_unpublish(participant, TRUE, FALSE);
>>>>>>> e7ca9676
		} else if(session->participant_type == janus_videoroom_p_type_subscriber) {
			janus_videoroom_subscriber *s = (janus_videoroom_subscriber *)session->participant;
			session->participant = NULL;
			if(s->room) {
				janus_refcount_decrease(&s->room->ref);
			}
			janus_videoroom_subscriber_destroy(s);
		}
		g_hash_table_remove(sessions, handle);
	}
	janus_mutex_unlock(&sessions_mutex);

	return;
}

json_t *janus_videoroom_query_session(janus_plugin_session *handle) {
	if(g_atomic_int_get(&stopping) || !g_atomic_int_get(&initialized)) {
		return NULL;
	}	
	janus_videoroom_session *session = (janus_videoroom_session *)handle->plugin_handle;
	if(!session) {
		JANUS_LOG(LOG_ERR, "No session associated with this handle...\n");
		return NULL;
	}
	janus_refcount_increase(&session->ref);
	/* Show the participant/room info, if any */
	json_t *info = json_object();
	if(session->participant) {
		if(session->participant_type == janus_videoroom_p_type_none) {
			json_object_set_new(info, "type", json_string("none"));
		} else if(session->participant_type == janus_videoroom_p_type_publisher) {
			json_object_set_new(info, "type", json_string("publisher"));
			janus_videoroom_publisher *participant = janus_videoroom_session_get_publisher(session);
			if(participant) {
				janus_videoroom *room = participant->room; 
				json_object_set_new(info, "room", room ? json_integer(room->room_id) : NULL);
				json_object_set_new(info, "id", json_integer(participant->user_id));
				json_object_set_new(info, "private_id", json_integer(participant->pvt_id));
				if(participant->display)
					json_object_set_new(info, "display", json_string(participant->display));
				if(participant->subscribers)
					json_object_set_new(info, "viewers", json_integer(g_slist_length(participant->subscribers)));
				json_t *media = json_object();
				json_object_set_new(media, "audio", participant->audio ? json_true() : json_false());
				if(participant->audio)
					json_object_set_new(media, "audio_codec", json_string(janus_videoroom_audiocodec_name(participant->acodec)));
				json_object_set_new(media, "video", participant->video ? json_true() : json_false());
				if(participant->video)
					json_object_set_new(media, "video_codec", json_string(janus_videoroom_videocodec_name(participant->vcodec)));
				json_object_set_new(media, "data", participant->data ? json_true() : json_false());
				json_object_set_new(info, "media", media);
				json_object_set_new(info, "bitrate", json_integer(participant->bitrate));
				if(participant->ssrc[0] != 0)
					json_object_set_new(info, "simulcast", json_true());
				if(participant->arc || participant->vrc || participant->drc) {
					json_t *recording = json_object();
					if(participant->arc && participant->arc->filename)
						json_object_set_new(recording, "audio", json_string(participant->arc->filename));
					if(participant->vrc && participant->vrc->filename)
						json_object_set_new(recording, "video", json_string(participant->vrc->filename));
					if(participant->drc && participant->drc->filename)
						json_object_set_new(recording, "data", json_string(participant->drc->filename));
					json_object_set_new(info, "recording", recording);
				}
				if(participant->audio_level_extmap_id > 0) {
					json_object_set_new(info, "audio-level-dBov", json_integer(participant->audio_dBov_level));
					json_object_set_new(info, "talking", participant->talking ? json_true() : json_false());
				}
				g_clear_pointer(&participant, janus_videoroom_publisher_dereference);
			}
		} else if(session->participant_type == janus_videoroom_p_type_subscriber) {
			json_object_set_new(info, "type", json_string("subscriber"));
			janus_videoroom_subscriber *participant = (janus_videoroom_subscriber *)session->participant;
			if(participant) {
				janus_videoroom_publisher *feed = (janus_videoroom_publisher *)participant->feed;
				if(feed) {
					janus_videoroom *room = feed->room; 
					json_object_set_new(info, "room", room ? json_integer(room->room_id) : NULL);
					json_object_set_new(info, "private_id", json_integer(participant->pvt_id));
					json_object_set_new(info, "feed_id", json_integer(feed->user_id));
					if(feed->display)
						json_object_set_new(info, "feed_display", json_string(feed->display));
				}
				json_t *media = json_object();
				json_object_set_new(media, "audio", json_integer(participant->audio_offered));
				json_object_set_new(media, "video", json_integer(participant->video_offered));
				json_object_set_new(media, "data", json_integer(participant->data_offered));
				if(feed && feed->ssrc[0] != 0) {
					json_object_set_new(info, "simulcast", json_true());
					json_object_set_new(info, "substream", json_integer(participant->substream));
					json_object_set_new(info, "substream-target", json_integer(participant->substream_target));
					json_object_set_new(info, "temporal-layer", json_integer(participant->templayer));
					json_object_set_new(info, "temporal-layer-target", json_integer(participant->templayer_target));
				}
				json_object_set_new(info, "media", media);
				if(participant->room && participant->room->do_svc) {
					json_t *svc = json_object();
					json_object_set_new(svc, "spatial-layer", json_integer(participant->spatial_layer));
					json_object_set_new(svc, "target-spatial-layer", json_integer(participant->target_spatial_layer));
					json_object_set_new(svc, "temporal-layer", json_integer(participant->temporal_layer));
					json_object_set_new(svc, "target-temporal-layer", json_integer(participant->target_temporal_layer));
					json_object_set_new(info, "svc", svc);
				}
			}
		}
	}
	json_object_set_new(info, "hangingup", json_integer(g_atomic_int_get(&session->hangingup)));
	json_object_set_new(info, "destroyed", json_integer(g_atomic_int_get(&session->destroyed)));
	g_clear_pointer(&session, janus_videoroom_session_dereference);
	return info;
}

static int janus_videoroom_access_room(json_t *root, gboolean check_secret, gboolean check_pin, janus_videoroom **videoroom, char *error_cause, int error_cause_size) {
	/* rooms_mutex has to be locked */
	int error_code = 0;
	json_t *room = json_object_get(root, "room");
	guint64 room_id = json_integer_value(room);
	*videoroom = g_hash_table_lookup(rooms, &room_id);
	if(*videoroom == NULL) {
		JANUS_LOG(LOG_ERR, "No such room (%"SCNu64")\n", room_id);
		error_code = JANUS_VIDEOROOM_ERROR_NO_SUCH_ROOM;
		if(error_cause)
			g_snprintf(error_cause, error_cause_size, "No such room (%"SCNu64")", room_id);
		return error_code;
	}
	if((*videoroom)->destroyed) {
		JANUS_LOG(LOG_ERR, "No such room (%"SCNu64")\n", room_id);
		error_code = JANUS_VIDEOROOM_ERROR_NO_SUCH_ROOM;
		if(error_cause)
			g_snprintf(error_cause, error_cause_size, "No such room (%"SCNu64")", room_id);
		return error_code;
	}
	if(check_secret) {
		char error_cause2[100];
		JANUS_CHECK_SECRET((*videoroom)->room_secret, root, "secret", error_code, error_cause2,
			JANUS_VIDEOROOM_ERROR_MISSING_ELEMENT, JANUS_VIDEOROOM_ERROR_INVALID_ELEMENT, JANUS_VIDEOROOM_ERROR_UNAUTHORIZED);
		if(error_code != 0) {
			g_strlcpy(error_cause, error_cause2, error_cause_size);
			return error_code;
		}
	}
	if(check_pin) {
		char error_cause2[100];
		JANUS_CHECK_SECRET((*videoroom)->room_pin, root, "pin", error_code, error_cause2,
			JANUS_VIDEOROOM_ERROR_MISSING_ELEMENT, JANUS_VIDEOROOM_ERROR_INVALID_ELEMENT, JANUS_VIDEOROOM_ERROR_UNAUTHORIZED);
		if(error_code != 0) {
			g_strlcpy(error_cause, error_cause2, error_cause_size);
			return error_code;
		}
	}
	return 0;
}

struct janus_plugin_result *janus_videoroom_handle_message(janus_plugin_session *handle, char *transaction, json_t *message, json_t *jsep) {
	if(g_atomic_int_get(&stopping) || !g_atomic_int_get(&initialized))
		return janus_plugin_result_new(JANUS_PLUGIN_ERROR, g_atomic_int_get(&stopping) ? "Shutting down" : "Plugin not initialized", NULL);
	janus_videoroom_session *session = (janus_videoroom_session *)handle->plugin_handle;
	if(!session)
		return janus_plugin_result_new(JANUS_PLUGIN_ERROR, "No session associated with this handle", NULL);
	
	/* Increase the reference counter for this session: we'll decrease it after we handle the message */
	janus_refcount_increase(&session->ref);

	/* Pre-parse the message */
	int error_code = 0;
	char error_cause[512];
	json_t *root = message;
	json_t *response = NULL;

	if(message == NULL) {
		JANUS_LOG(LOG_ERR, "No message??\n");
		error_code = JANUS_VIDEOROOM_ERROR_NO_MESSAGE;
		g_snprintf(error_cause, 512, "%s", "No message??");
		goto plugin_response;
	}

	if(g_atomic_int_get(&session->destroyed)) {
		JANUS_LOG(LOG_ERR, "Session has already been marked as destroyed...\n");
		error_code = JANUS_VIDEOROOM_ERROR_UNKNOWN_ERROR;
		g_snprintf(error_cause, 512, "%s", "Session has already been marked as destroyed...");
		goto plugin_response;
	}

	if(!json_is_object(root)) {
		JANUS_LOG(LOG_ERR, "JSON error: not an object\n");
		error_code = JANUS_VIDEOROOM_ERROR_INVALID_JSON;
		g_snprintf(error_cause, 512, "JSON error: not an object");
		goto plugin_response;
	}
	/* Get the request first */
	JANUS_VALIDATE_JSON_OBJECT(root, request_parameters,
		error_code, error_cause, TRUE,
		JANUS_VIDEOROOM_ERROR_MISSING_ELEMENT, JANUS_VIDEOROOM_ERROR_INVALID_ELEMENT);
	if(error_code != 0)
		goto plugin_response;
	json_t *request = json_object_get(root, "request");
	/* Some requests ('create', 'destroy', 'exists', 'list') can be handled synchronously */
	const char *request_text = json_string_value(request);
	if(!strcasecmp(request_text, "create")) {
		/* Create a new videoroom */
		JANUS_LOG(LOG_VERB, "Creating a new videoroom\n");
		JANUS_VALIDATE_JSON_OBJECT(root, create_parameters,
			error_code, error_cause, TRUE,
			JANUS_VIDEOROOM_ERROR_MISSING_ELEMENT, JANUS_VIDEOROOM_ERROR_INVALID_ELEMENT);
		if(error_code != 0)
			goto plugin_response;
		if(admin_key != NULL) {
			/* An admin key was specified: make sure it was provided, and that it's valid */
			JANUS_VALIDATE_JSON_OBJECT(root, adminkey_parameters,
				error_code, error_cause, TRUE,
				JANUS_VIDEOROOM_ERROR_MISSING_ELEMENT, JANUS_VIDEOROOM_ERROR_INVALID_ELEMENT);
			if(error_code != 0)
				goto plugin_response;
			JANUS_CHECK_SECRET(admin_key, root, "admin_key", error_code, error_cause,
				JANUS_VIDEOROOM_ERROR_MISSING_ELEMENT, JANUS_VIDEOROOM_ERROR_INVALID_ELEMENT, JANUS_VIDEOROOM_ERROR_UNAUTHORIZED);
			if(error_code != 0)
				goto plugin_response;
		}
		json_t *desc = json_object_get(root, "description");
		json_t *is_private = json_object_get(root, "is_private");
		json_t *req_pvtid = json_object_get(root, "require_pvtid");
		json_t *secret = json_object_get(root, "secret");
		json_t *pin = json_object_get(root, "pin");
		json_t *bitrate = json_object_get(root, "bitrate");
		json_t *fir_freq = json_object_get(root, "fir_freq");
		json_t *publishers = json_object_get(root, "publishers");
		json_t *allowed = json_object_get(root, "allowed");
		json_t *audiocodec = json_object_get(root, "audiocodec");
		if(audiocodec) {
			const char *audiocodec_value = json_string_value(audiocodec);
			gchar **list = g_strsplit(audiocodec_value, ",", 4);
			gchar *codec = list[0];
			if(codec != NULL) {
				int i=0;
				while(codec != NULL) {
					if(i == 3) {
						break;
					}
					if(strlen(codec) == 0 ||
							(strcasecmp(codec, "opus") && strcasecmp(codec, "g722") &&
							strcasecmp(codec, "isac32") && strcasecmp(codec, "isac16") &&
							strcasecmp(codec, "pcmu") && strcasecmp(codec, "pcma"))) {
						JANUS_LOG(LOG_ERR, "Invalid element (audiocodec can only be or contain opus, isac32, isac16, pcmu, pcma or g722)\n");
						error_code = JANUS_VIDEOROOM_ERROR_INVALID_ELEMENT;
						g_snprintf(error_cause, 512, "Invalid element (audiocodec can only be or contain opus, isac32, isac16, pcmu, pcma or g722)");
						goto plugin_response;
					}
					i++;
					codec = list[i];
				}
			}
			g_clear_pointer(&list, g_strfreev);
		}
		json_t *videocodec = json_object_get(root, "videocodec");
		if(videocodec) {
			const char *videocodec_value = json_string_value(videocodec);
			gchar **list = g_strsplit(videocodec_value, ",", 4);
			gchar *codec = list[0];
			if(codec != NULL) {
				int i=0;
				while(codec != NULL) {
					if(i == 3) {
						break;
					}
					if(strlen(codec) == 0 || (strcasecmp(codec, "vp8") &&
							strcasecmp(codec, "vp9") && strcasecmp(codec, "h264"))) {
						JANUS_LOG(LOG_ERR, "Invalid element (videocodec can only be or contain vp8, vp9 or h264)\n");
						error_code = JANUS_VIDEOROOM_ERROR_INVALID_ELEMENT;
						g_snprintf(error_cause, 512, "Invalid element (videocodec can only be or contain vp8, vp9 or h264)");
						goto plugin_response;
					}
					i++;
					codec = list[i];
				}
			}
			g_clear_pointer(&list, g_strfreev);
		}
		json_t *svc = json_object_get(root, "video_svc");
		json_t *audiolevel_ext = json_object_get(root, "audiolevel_ext");
		json_t *audiolevel_event = json_object_get(root, "audiolevel_event");
		json_t *audio_active_packets = json_object_get(root, "audio_active_packets");
		json_t *audio_level_average = json_object_get(root, "audio_level_average");
		json_t *videoorient_ext = json_object_get(root, "videoorient_ext");
		json_t *playoutdelay_ext = json_object_get(root, "playoutdelay_ext");
		json_t *notify_joining = json_object_get(root, "notify_joining");
		json_t *record = json_object_get(root, "record");
		json_t *rec_dir = json_object_get(root, "rec_dir");
		json_t *permanent = json_object_get(root, "permanent");
		if(allowed) {
			/* Make sure the "allowed" array only contains strings */
			gboolean ok = TRUE;
			if(json_array_size(allowed) > 0) {
				size_t i = 0;
				for(i=0; i<json_array_size(allowed); i++) {
					json_t *a = json_array_get(allowed, i);
					if(!a || !json_is_string(a)) {
						ok = FALSE;
						break;
					}
				}
			}
			if(!ok) {
				JANUS_LOG(LOG_ERR, "Invalid element in the allowed array (not a string)\n");
				error_code = JANUS_VIDEOROOM_ERROR_INVALID_ELEMENT;
				g_snprintf(error_cause, 512, "Invalid element in the allowed array (not a string)");
				goto plugin_response;
			}
		}
		gboolean save = permanent ? json_is_true(permanent) : FALSE;
		if(save && config == NULL) {
			JANUS_LOG(LOG_ERR, "No configuration file, can't create permanent room\n");
			error_code = JANUS_VIDEOROOM_ERROR_UNKNOWN_ERROR;
			g_snprintf(error_cause, 512, "No configuration file, can't create permanent room");
			goto plugin_response;
		}
		guint64 room_id = 0;
		json_t *room = json_object_get(root, "room");
		if(room) {
			room_id = json_integer_value(room);
			if(room_id == 0) {
				JANUS_LOG(LOG_WARN, "Desired room ID is 0, which is not allowed... picking random ID instead\n");
			}
		}
		janus_mutex_lock(&rooms_mutex);
		if(room_id > 0) {
			/* Let's make sure the room doesn't exist already */
			if(g_hash_table_lookup(rooms, &room_id) != NULL) {
				/* It does... */
				janus_mutex_unlock(&rooms_mutex);
				JANUS_LOG(LOG_ERR, "Room %"SCNu64" already exists!\n", room_id);
				error_code = JANUS_VIDEOROOM_ERROR_ROOM_EXISTS;
				g_snprintf(error_cause, 512, "Room %"SCNu64" already exists", room_id);
				goto plugin_response;
			}
		}
		/* Create the room */
		janus_videoroom *videoroom = g_malloc0(sizeof(janus_videoroom));
		if(videoroom == NULL) {
			JANUS_LOG(LOG_FATAL, "Memory error!\n");
			error_code = JANUS_VIDEOROOM_ERROR_UNKNOWN_ERROR;
			g_snprintf(error_cause, 512, "Memory error");
			goto plugin_response;
		}
		/* Generate a random ID */
		if(room_id == 0) {
			while(room_id == 0) {
				room_id = janus_random_uint64();
				if(g_hash_table_lookup(rooms, &room_id) != NULL) {
					/* Room ID already taken, try another one */
					room_id = 0;
				}
			}
		}
		videoroom->room_id = room_id;
		char *description = NULL;
		if(desc != NULL && strlen(json_string_value(desc)) > 0) {
			description = g_strdup(json_string_value(desc));
		} else {
			char roomname[255];
			g_snprintf(roomname, 255, "Room %"SCNu64"", videoroom->room_id);
			description = g_strdup(roomname);
		}
		videoroom->room_name = description;
		videoroom->is_private = is_private ? json_is_true(is_private) : FALSE;
		videoroom->require_pvtid = req_pvtid ? json_is_true(req_pvtid) : FALSE;
		if(secret)
			videoroom->room_secret = g_strdup(json_string_value(secret));
		if(pin)
			videoroom->room_pin = g_strdup(json_string_value(pin));
		videoroom->max_publishers = 3;	/* FIXME How should we choose a default? */
		if(publishers)
			videoroom->max_publishers = json_integer_value(publishers);
		if(videoroom->max_publishers < 0)
			videoroom->max_publishers = 3;	/* FIXME How should we choose a default? */
		videoroom->bitrate = 0;
		if(bitrate)
			videoroom->bitrate = json_integer_value(bitrate);
		if(videoroom->bitrate > 0 && videoroom->bitrate < 64000)
			videoroom->bitrate = 64000;	/* Don't go below 64k */
		videoroom->fir_freq = 0;
		if(fir_freq)
			videoroom->fir_freq = json_integer_value(fir_freq);
		/* By default, we force Opus as the only audio codec */
		videoroom->acodec[0] = JANUS_VIDEOROOM_OPUS;
		videoroom->acodec[1] = JANUS_VIDEOROOM_NOAUDIO;
		videoroom->acodec[2] = JANUS_VIDEOROOM_NOAUDIO;
		/* Check if we're forcing a different single codec, or allowing more than one */
		if(audiocodec) {
			const char *audiocodec_value = json_string_value(audiocodec);
			gchar **list = g_strsplit(audiocodec_value, ",", 4);
			gchar *codec = list[0];
			if(codec != NULL) {
				int i=0;
				while(codec != NULL) {
					if(i == 3) {
						JANUS_LOG(LOG_WARN, "Ignoring extra audio codecs: %s\n", codec);
						break;
					}
					if(strlen(codec) > 0)
						videoroom->acodec[i] = janus_videoroom_audiocodec_from_name(codec);
					i++;
					codec = list[i];
				}
			}
			g_clear_pointer(&list, g_strfreev);
		}
		/* By default, we force VP8 as the only video codec */
		videoroom->vcodec[0] = JANUS_VIDEOROOM_VP8;
		videoroom->vcodec[1] = JANUS_VIDEOROOM_NOVIDEO;
		videoroom->vcodec[2] = JANUS_VIDEOROOM_NOVIDEO;
		/* Check if we're forcing a different single codec, or allowing more than one */
		if(videocodec) {
			const char *videocodec_value = json_string_value(videocodec);
			gchar **list = g_strsplit(videocodec_value, ",", 4);
			gchar *codec = list[0];
			if(codec != NULL) {
				int i=0;
				while(codec != NULL) {
					if(i == 3) {
						JANUS_LOG(LOG_WARN, "Ignoring extra video codecs: %s\n", codec);
						break;
					}
					if(strlen(codec) > 0)
						videoroom->vcodec[i] = janus_videoroom_videocodec_from_name(codec);
					i++;
					codec = list[i];
				}
			}
			g_clear_pointer(&list, g_strfreev);
		}
		if(svc && json_is_true(svc)) {
			if(videoroom->vcodec[0] == JANUS_VIDEOROOM_VP9 &&
					videoroom->vcodec[1] == JANUS_VIDEOROOM_NOVIDEO &&
					videoroom->vcodec[2] == JANUS_VIDEOROOM_NOVIDEO) {
				videoroom->do_svc = TRUE;
			} else {
				JANUS_LOG(LOG_WARN, "SVC is only supported, in an experimental way, for VP9 only rooms: disabling it...\n");
			}
		}
		videoroom->audiolevel_ext = audiolevel_ext ? json_is_true(audiolevel_ext) : TRUE;
		videoroom->audiolevel_event = audiolevel_event ? json_is_true(audiolevel_event) : FALSE;
		if(videoroom->audiolevel_event) {
			videoroom->audio_active_packets = 100;
			if(json_integer_value(audio_active_packets) > 0) {
				videoroom->audio_active_packets = json_integer_value(audio_active_packets);
			} else {
				JANUS_LOG(LOG_WARN, "Invalid audio_active_packets value provided, using default: %d\n", videoroom->audio_active_packets);
			}
			videoroom->audio_level_average = 25;
			if(json_integer_value(audio_level_average) > 0) {
				videoroom->audio_level_average = json_integer_value(audio_level_average);
			} else {
				JANUS_LOG(LOG_WARN, "Invalid audio_level_average value provided, using default: %d\n", videoroom->audio_level_average);
			}
		}
		videoroom->videoorient_ext = videoorient_ext ? json_is_true(videoorient_ext) : TRUE;
		videoroom->playoutdelay_ext = playoutdelay_ext ? json_is_true(playoutdelay_ext) : TRUE;
		/* By default, the videoroom plugin does not notify about participants simply joining the room.
		   It only notifies when the participant actually starts publishing media. */
		videoroom->notify_joining = notify_joining ? json_is_true(notify_joining) : FALSE;
		if(record) {
			videoroom->record = json_is_true(record);
		}
		if(rec_dir) {
			videoroom->rec_dir = g_strdup(json_string_value(rec_dir));
		}
		g_atomic_int_set(&videoroom->destroyed, 0);
		janus_mutex_init(&videoroom->mutex);
		janus_refcount_init(&videoroom->ref, janus_videoroom_room_free);
		videoroom->participants = g_hash_table_new_full(g_int64_hash, g_int64_equal, (GDestroyNotify)g_free, NULL);
		videoroom->private_ids = g_hash_table_new(NULL, NULL);
		videoroom->allowed = g_hash_table_new_full(g_str_hash, g_str_equal, (GDestroyNotify)g_free, NULL);
		if(allowed != NULL) {
			/* Populate the "allowed" list as an ACL for people trying to join */
			if(json_array_size(allowed) > 0) {
				size_t i = 0;
				for(i=0; i<json_array_size(allowed); i++) {
					const char *token = json_string_value(json_array_get(allowed, i));
					if(!g_hash_table_lookup(videoroom->allowed, token))
						g_hash_table_insert(videoroom->allowed, g_strdup(token), GINT_TO_POINTER(TRUE));
				}
			}
			videoroom->check_tokens = TRUE;
		}
		/* Compute a list of the supported codecs for the summary */
		char audio_codecs[100], video_codecs[100];
		memset(audio_codecs, 0, sizeof(audio_codecs));
		g_snprintf(audio_codecs, sizeof(audio_codecs), "%s", janus_videoroom_audiocodec_name(videoroom->acodec[0]));
		if(videoroom->acodec[1] != JANUS_VIDEOROOM_NOAUDIO) {
			g_strlcat(audio_codecs, "|", sizeof(audio_codecs));
			g_strlcat(audio_codecs, janus_videoroom_audiocodec_name(videoroom->acodec[1]), sizeof(audio_codecs));
		}
		if(videoroom->acodec[2] != JANUS_VIDEOROOM_NOAUDIO) {
			g_strlcat(audio_codecs, "|", sizeof(audio_codecs));
			g_strlcat(audio_codecs, janus_videoroom_audiocodec_name(videoroom->acodec[2]), sizeof(audio_codecs));
		}
		memset(video_codecs, 0, sizeof(video_codecs));
		g_snprintf(video_codecs, sizeof(video_codecs), "%s", janus_videoroom_videocodec_name(videoroom->vcodec[0]));
		if(videoroom->vcodec[1] != JANUS_VIDEOROOM_NOVIDEO) {
			g_strlcat(video_codecs, "|", sizeof(video_codecs));
			g_strlcat(video_codecs, janus_videoroom_videocodec_name(videoroom->vcodec[1]), sizeof(video_codecs));
		}
		if(videoroom->vcodec[2] != JANUS_VIDEOROOM_NOVIDEO) {
			g_strlcat(video_codecs, "|", sizeof(video_codecs));
			g_strlcat(video_codecs, janus_videoroom_videocodec_name(videoroom->vcodec[2]), sizeof(video_codecs));
		}
		JANUS_LOG(LOG_VERB, "Created videoroom: %"SCNu64" (%s, %s, %s/%s codecs, secret: %s, pin: %s, pvtid: %s)\n",
			videoroom->room_id, videoroom->room_name,
			videoroom->is_private ? "private" : "public",
			audio_codecs, video_codecs,
			videoroom->room_secret ? videoroom->room_secret : "no secret",
			videoroom->room_pin ? videoroom->room_pin : "no pin",
			videoroom->require_pvtid ? "required" : "optional");
		if(videoroom->record) {
			JANUS_LOG(LOG_VERB, "  -- Room is going to be recorded in %s\n", videoroom->rec_dir ? videoroom->rec_dir : "the current folder");
		}
		if(save) {
			/* This room is permanent: save to the configuration file too
			 * FIXME: We should check if anything fails... */
			JANUS_LOG(LOG_VERB, "Saving room %"SCNu64" permanently in config file\n", videoroom->room_id);
			janus_mutex_lock(&config_mutex);
			char cat[BUFSIZ], value[BUFSIZ];
			/* The room ID is the category */
			g_snprintf(cat, BUFSIZ, "%"SCNu64, videoroom->room_id);
			janus_config_add_category(config, cat);
			/* Now for the values */
			janus_config_add_item(config, cat, "description", videoroom->room_name);
			if(videoroom->is_private)
				janus_config_add_item(config, cat, "is_private", "yes");
			if(videoroom->require_pvtid)
				janus_config_add_item(config, cat, "require_pvtid", "yes");
			g_snprintf(value, BUFSIZ, "%"SCNu32, videoroom->bitrate);
			janus_config_add_item(config, cat, "bitrate", value);
			g_snprintf(value, BUFSIZ, "%d", videoroom->max_publishers);
			janus_config_add_item(config, cat, "publishers", value);
			if(videoroom->fir_freq) {
				g_snprintf(value, BUFSIZ, "%"SCNu16, videoroom->fir_freq);
				janus_config_add_item(config, cat, "fir_freq", value);
			}
			char audio_codecs[100];
			memset(audio_codecs, 0, sizeof(audio_codecs));
			g_snprintf(audio_codecs, sizeof(audio_codecs), "%s", janus_videoroom_audiocodec_name(videoroom->acodec[0]));
			if(videoroom->acodec[1] != JANUS_VIDEOROOM_NOAUDIO) {
				g_strlcat(audio_codecs, ",", sizeof(audio_codecs));
				g_strlcat(audio_codecs, janus_videoroom_audiocodec_name(videoroom->acodec[1]), sizeof(audio_codecs));
			}
			if(videoroom->acodec[2] != JANUS_VIDEOROOM_NOAUDIO) {
				g_strlcat(audio_codecs, ",", sizeof(audio_codecs));
				g_strlcat(audio_codecs, janus_videoroom_audiocodec_name(videoroom->acodec[2]), sizeof(audio_codecs));
			}
			janus_config_add_item(config, cat, "audiocodec", audio_codecs);
			char video_codecs[100];
			memset(video_codecs, 0, sizeof(video_codecs));
			g_snprintf(video_codecs, sizeof(video_codecs), "%s", janus_videoroom_videocodec_name(videoroom->vcodec[0]));
			if(videoroom->vcodec[1] != JANUS_VIDEOROOM_NOVIDEO) {
				g_strlcat(video_codecs, ",", sizeof(video_codecs));
				g_strlcat(video_codecs, janus_videoroom_videocodec_name(videoroom->vcodec[1]), sizeof(video_codecs));
			}
			if(videoroom->vcodec[2] != JANUS_VIDEOROOM_NOVIDEO) {
				g_strlcat(video_codecs, ",", sizeof(video_codecs));
				g_strlcat(video_codecs, janus_videoroom_videocodec_name(videoroom->vcodec[2]), sizeof(video_codecs));
			}
			janus_config_add_item(config, cat, "videocodec", video_codecs);
			if(videoroom->do_svc)
				janus_config_add_item(config, cat, "video_svc", "yes");
			if(videoroom->room_secret)
				janus_config_add_item(config, cat, "secret", videoroom->room_secret);
			if(videoroom->room_pin)
				janus_config_add_item(config, cat, "pin", videoroom->room_pin);
			if(videoroom->record)
				janus_config_add_item(config, cat, "record", "yes");
			if(videoroom->rec_dir)
				janus_config_add_item(config, cat, "rec_dir", videoroom->rec_dir);
			/* Save modified configuration */
			if(janus_config_save(config, config_folder, JANUS_VIDEOROOM_PACKAGE) < 0)
				save = FALSE;	/* This will notify the user the room is not permanent */
			janus_mutex_unlock(&config_mutex);
		}
		/* Show updated rooms list */
		GHashTableIter iter;
		gpointer value;
		g_hash_table_insert(rooms, janus_uint64_dup(videoroom->room_id), videoroom);
		g_hash_table_iter_init(&iter, rooms);
		while (g_hash_table_iter_next(&iter, NULL, &value)) {
			janus_videoroom *vr = value;
			JANUS_LOG(LOG_VERB, "  ::: [%"SCNu64"][%s] %"SCNu32", max %d publishers, FIR frequency of %d seconds\n", vr->room_id, vr->room_name, vr->bitrate, vr->max_publishers, vr->fir_freq);
		}
		janus_mutex_unlock(&rooms_mutex);
		/* Send info back */
		response = json_object();
		json_object_set_new(response, "videoroom", json_string("created"));
		json_object_set_new(response, "room", json_integer(videoroom->room_id));
		json_object_set_new(response, "permanent", save ? json_true() : json_false());
		/* Also notify event handlers */
		if(notify_events && gateway->events_is_enabled()) {
			json_t *info = json_object();
			json_object_set_new(info, "event", json_string("created"));
			json_object_set_new(info, "room", json_integer(videoroom->room_id));
			gateway->notify_event(&janus_videoroom_plugin, session->handle, info);
		}
		goto plugin_response;
	} else if(!strcasecmp(request_text, "edit")) {
		/* Edit the properties for an existing videoroom */
		JANUS_LOG(LOG_VERB, "Attempt to edit the properties of an existing videoroom room\n");
		JANUS_VALIDATE_JSON_OBJECT(root, edit_parameters,
			error_code, error_cause, TRUE,
			JANUS_VIDEOROOM_ERROR_MISSING_ELEMENT, JANUS_VIDEOROOM_ERROR_INVALID_ELEMENT);
		if(error_code != 0)
			goto plugin_response;
		/* We only allow for a limited set of properties to be edited */
		json_t *desc = json_object_get(root, "new_description");
		json_t *is_private = json_object_get(root, "new_is_private");
		json_t *req_pvtid = json_object_get(root, "new_require_pvtid");
		json_t *secret = json_object_get(root, "new_secret");
		json_t *pin = json_object_get(root, "new_pin");
		json_t *bitrate = json_object_get(root, "new_bitrate");
		json_t *fir_freq = json_object_get(root, "new_fir_freq");
		json_t *publishers = json_object_get(root, "new_publishers");
		json_t *permanent = json_object_get(root, "permanent");
		gboolean save = permanent ? json_is_true(permanent) : FALSE;
		if(save && config == NULL) {
			JANUS_LOG(LOG_ERR, "No configuration file, can't edit room permanently\n");
			error_code = JANUS_VIDEOROOM_ERROR_UNKNOWN_ERROR;
			g_snprintf(error_cause, 512, "No configuration file, can't edit room permanently");
			goto plugin_response;
		}
		janus_mutex_lock(&rooms_mutex);
		janus_videoroom *videoroom = NULL;
		error_code = janus_videoroom_access_room(root, TRUE, FALSE, &videoroom, error_cause, sizeof(error_cause));
		if(error_code != 0) {
			janus_mutex_unlock(&rooms_mutex);
			goto plugin_response;
		}
		/* Edit the room properties that were provided */
		if(desc != NULL && strlen(json_string_value(desc)) > 0) {
			char *old_description = videoroom->room_name;
			char *new_description = g_strdup(json_string_value(desc));
			videoroom->room_name = new_description;
			g_free(old_description);
		}
		if(is_private)
			videoroom->is_private = json_is_true(is_private);
		if(req_pvtid)
			videoroom->require_pvtid = json_is_true(req_pvtid);
		if(publishers)
			videoroom->max_publishers = json_integer_value(publishers);
		if(bitrate) {
			videoroom->bitrate = json_integer_value(bitrate);
			if(videoroom->bitrate > 0 && videoroom->bitrate < 64000)
				videoroom->bitrate = 64000;	/* Don't go below 64k */
		}
		if(fir_freq)
			videoroom->fir_freq = json_integer_value(fir_freq);
		if(secret && strlen(json_string_value(secret)) > 0) {
			char *old_secret = videoroom->room_secret;
			char *new_secret = g_strdup(json_string_value(secret));
			videoroom->room_secret = new_secret;
			g_free(old_secret);
		}
		if(pin && strlen(json_string_value(pin)) > 0) {
			char *old_pin = videoroom->room_pin;
			char *new_pin = g_strdup(json_string_value(pin));
			videoroom->room_pin = new_pin;
			g_free(old_pin);
		}
		if(save) {
			/* This room is permanent: save to the configuration file too
			 * FIXME: We should check if anything fails... */
			JANUS_LOG(LOG_VERB, "Modifying room %"SCNu64" permanently in config file\n", videoroom->room_id);
			janus_mutex_lock(&config_mutex);
			char cat[BUFSIZ], value[BUFSIZ];
			/* The room ID is the category */
			g_snprintf(cat, BUFSIZ, "%"SCNu64, videoroom->room_id);
			/* Remove the old category first */
			janus_config_remove_category(config, cat);
			/* Now write the room details again */
			janus_config_add_category(config, cat);
			janus_config_add_item(config, cat, "description", videoroom->room_name);
			if(videoroom->is_private)
				janus_config_add_item(config, cat, "is_private", "yes");
			if(videoroom->require_pvtid)
				janus_config_add_item(config, cat, "require_pvtid", "yes");
			g_snprintf(value, BUFSIZ, "%"SCNu32, videoroom->bitrate);
			janus_config_add_item(config, cat, "bitrate", value);
			g_snprintf(value, BUFSIZ, "%d", videoroom->max_publishers);
			janus_config_add_item(config, cat, "publishers", value);
			if(videoroom->fir_freq) {
				g_snprintf(value, BUFSIZ, "%"SCNu16, videoroom->fir_freq);
				janus_config_add_item(config, cat, "fir_freq", value);
			}
			char audio_codecs[100];
			memset(audio_codecs, 0, sizeof(audio_codecs));
			g_snprintf(audio_codecs, sizeof(audio_codecs), "%s", janus_videoroom_audiocodec_name(videoroom->acodec[0]));
			if(videoroom->acodec[1] != JANUS_VIDEOROOM_NOAUDIO) {
				g_strlcat(audio_codecs, ",", sizeof(audio_codecs));
				g_strlcat(audio_codecs, janus_videoroom_audiocodec_name(videoroom->acodec[1]), sizeof(audio_codecs));
			}
			if(videoroom->acodec[2] != JANUS_VIDEOROOM_NOAUDIO) {
				g_strlcat(audio_codecs, ",", sizeof(audio_codecs));
				g_strlcat(audio_codecs, janus_videoroom_audiocodec_name(videoroom->acodec[2]), sizeof(audio_codecs));
			}
			janus_config_add_item(config, cat, "audiocodec", audio_codecs);
			char video_codecs[100];
			memset(video_codecs, 0, sizeof(video_codecs));
			g_snprintf(video_codecs, sizeof(video_codecs), "%s", janus_videoroom_videocodec_name(videoroom->vcodec[0]));
			if(videoroom->vcodec[1] != JANUS_VIDEOROOM_NOVIDEO) {
				g_strlcat(video_codecs, ",", sizeof(video_codecs));
				g_strlcat(video_codecs, janus_videoroom_videocodec_name(videoroom->vcodec[1]), sizeof(video_codecs));
			}
			if(videoroom->vcodec[2] != JANUS_VIDEOROOM_NOVIDEO) {
				g_strlcat(video_codecs, ",", sizeof(video_codecs));
				g_strlcat(video_codecs, janus_videoroom_videocodec_name(videoroom->vcodec[2]), sizeof(video_codecs));
			}
			janus_config_add_item(config, cat, "videocodec", video_codecs);
			if(videoroom->do_svc)
				janus_config_add_item(config, cat, "video_svc", "yes");
			if(videoroom->room_secret)
				janus_config_add_item(config, cat, "secret", videoroom->room_secret);
			if(videoroom->room_pin)
				janus_config_add_item(config, cat, "pin", videoroom->room_pin);
			if(videoroom->record)
				janus_config_add_item(config, cat, "record", "yes");
			if(videoroom->rec_dir)
				janus_config_add_item(config, cat, "rec_dir", videoroom->rec_dir);
			/* Save modified configuration */
			if(janus_config_save(config, config_folder, JANUS_VIDEOROOM_PACKAGE) < 0)
				save = FALSE;	/* This will notify the user the room changes are not permanent */
			janus_mutex_unlock(&config_mutex);
		}
		janus_mutex_unlock(&rooms_mutex);
		/* Send info back */
		response = json_object();
		json_object_set_new(response, "videoroom", json_string("edited"));
		json_object_set_new(response, "room", json_integer(videoroom->room_id));
		json_object_set_new(response, "permanent", save ? json_true() : json_false());
		/* Also notify event handlers */
		if(notify_events && gateway->events_is_enabled()) {
			json_t *info = json_object();
			json_object_set_new(info, "event", json_string("edited"));
			json_object_set_new(info, "room", json_integer(videoroom->room_id));
			gateway->notify_event(&janus_videoroom_plugin, session->handle, info);
		}
		goto plugin_response;
	} else if(!strcasecmp(request_text, "destroy")) {
		JANUS_LOG(LOG_VERB, "Attempt to destroy an existing videoroom room\n");
		JANUS_VALIDATE_JSON_OBJECT(root, destroy_parameters,
			error_code, error_cause, TRUE,
			JANUS_VIDEOROOM_ERROR_MISSING_ELEMENT, JANUS_VIDEOROOM_ERROR_INVALID_ELEMENT);
		if(error_code != 0)
			goto plugin_response;
		json_t *room = json_object_get(root, "room");
		json_t *permanent = json_object_get(root, "permanent");
		gboolean save = permanent ? json_is_true(permanent) : FALSE;
		if(save && config == NULL) {
			JANUS_LOG(LOG_ERR, "No configuration file, can't destroy room permanently\n");
			error_code = JANUS_VIDEOROOM_ERROR_UNKNOWN_ERROR;
			g_snprintf(error_cause, 512, "No configuration file, can't destroy room permanently");
			goto plugin_response;
		}
		guint64 room_id = json_integer_value(room);
		janus_mutex_lock(&rooms_mutex);
		janus_videoroom *videoroom = NULL;
		error_code = janus_videoroom_access_room(root, TRUE, FALSE, &videoroom, error_cause, sizeof(error_cause));
		if(error_code != 0) {
			janus_mutex_unlock(&rooms_mutex);
			goto plugin_response;
		}
		/* Remove room, but add a reference until we're done */
		janus_refcount_increase(&videoroom->ref);
		g_hash_table_remove(rooms, &room_id);
		/* Notify all participants that the fun is over, and that they'll be kicked */
		JANUS_LOG(LOG_VERB, "Notifying all participants\n");
		json_t *destroyed = json_object();
		json_object_set_new(destroyed, "videoroom", json_string("destroyed"));
		json_object_set_new(destroyed, "room", json_integer(room_id));
		GHashTableIter iter;
		gpointer value;
		janus_mutex_lock(&videoroom->mutex);
		g_hash_table_iter_init(&iter, videoroom->participants);
		while (g_hash_table_iter_next(&iter, NULL, &value)) {
			janus_videoroom_publisher *p = value;
			if(p && p->session) {
				/* Notify the user we're going to destroy the room... */
				int ret = gateway->push_event(p->session->handle, &janus_videoroom_plugin, NULL, destroyed, NULL);
				JANUS_LOG(LOG_VERB, "  >> %d (%s)\n", ret, janus_get_api_error(ret));
				/* ... and then ask the core to remove the handle */
				gateway->end_session(p->session->handle);
			}
		}
		json_decref(destroyed);
		janus_mutex_unlock(&videoroom->mutex);
		/* Also notify event handlers */
		if(notify_events && gateway->events_is_enabled()) {
			json_t *info = json_object();
			json_object_set_new(info, "event", json_string("destroyed"));
			json_object_set_new(info, "room", json_integer(room_id));
			gateway->notify_event(&janus_videoroom_plugin, session->handle, info);
		}
		janus_mutex_unlock(&rooms_mutex);
		if(save) {
			/* This change is permanent: save to the configuration file too
			 * FIXME: We should check if anything fails... */
			JANUS_LOG(LOG_VERB, "Destroying room %"SCNu64" permanently in config file\n", room_id);
			janus_mutex_lock(&config_mutex);
			char cat[BUFSIZ];
			/* The room ID is the category */
			g_snprintf(cat, BUFSIZ, "%"SCNu64, room_id);
			janus_config_remove_category(config, cat);
			/* Save modified configuration */
			if(janus_config_save(config, config_folder, JANUS_VIDEOROOM_PACKAGE) < 0)
				save = FALSE;	/* This will notify the user the room destruction is not permanent */
			janus_mutex_unlock(&config_mutex);
		}
		janus_refcount_decrease(&videoroom->ref);
		/* Done */
		response = json_object();
		json_object_set_new(response, "videoroom", json_string("destroyed"));
		json_object_set_new(response, "room", json_integer(room_id));
		json_object_set_new(response, "permanent", save ? json_true() : json_false());
		goto plugin_response;
	} else if(!strcasecmp(request_text, "list")) {
		/* List all rooms (but private ones) and their details (except for the secret, of course...) */
		json_t *list = json_array();
		JANUS_LOG(LOG_VERB, "Getting the list of video rooms\n");
		janus_mutex_lock(&rooms_mutex);
		GHashTableIter iter;
		gpointer value;
		g_hash_table_iter_init(&iter, rooms);
		while(g_hash_table_iter_next(&iter, NULL, &value)) {
			janus_videoroom *room = value;
			if(!room)
				continue;
			janus_refcount_increase(&room->ref);
			if(room->is_private) {
				/* Skip private room */
				JANUS_LOG(LOG_VERB, "Skipping private room '%s'\n", room->room_name);
				g_clear_pointer(&room, janus_videoroom_room_dereference);
				continue;
			}
			if(!g_atomic_int_get(&room->destroyed)) {
				json_t *rl = json_object();
				json_object_set_new(rl, "room", json_integer(room->room_id));
				json_object_set_new(rl, "description", json_string(room->room_name));
				json_object_set_new(rl, "pin_required", room->room_pin ? json_true() : json_false());
				json_object_set_new(rl, "max_publishers", json_integer(room->max_publishers));
				json_object_set_new(rl, "bitrate", json_integer(room->bitrate));
				json_object_set_new(rl, "fir_freq", json_integer(room->fir_freq));
				char audio_codecs[100];
				memset(audio_codecs, 0, sizeof(audio_codecs));
				g_snprintf(audio_codecs, sizeof(audio_codecs), "%s", janus_videoroom_audiocodec_name(room->acodec[0]));
				if(room->acodec[1] != JANUS_VIDEOROOM_NOAUDIO) {
					g_strlcat(audio_codecs, ",", sizeof(audio_codecs));
					g_strlcat(audio_codecs, janus_videoroom_audiocodec_name(room->acodec[1]), sizeof(audio_codecs));
				}
				if(room->acodec[2] != JANUS_VIDEOROOM_NOAUDIO) {
					g_strlcat(audio_codecs, ",", sizeof(audio_codecs));
					g_strlcat(audio_codecs, janus_videoroom_audiocodec_name(room->acodec[2]), sizeof(audio_codecs));
				}
				json_object_set_new(rl, "audiocodec", json_string(audio_codecs));
				char video_codecs[100];
				memset(video_codecs, 0, sizeof(video_codecs));
				g_snprintf(video_codecs, sizeof(video_codecs), "%s", janus_videoroom_videocodec_name(room->vcodec[0]));
				if(room->vcodec[1] != JANUS_VIDEOROOM_NOVIDEO) {
					g_strlcat(video_codecs, ",", sizeof(video_codecs));
					g_strlcat(video_codecs, janus_videoroom_videocodec_name(room->vcodec[1]), sizeof(video_codecs));
				}
				if(room->vcodec[2] != JANUS_VIDEOROOM_NOVIDEO) {
					g_strlcat(video_codecs, ",", sizeof(video_codecs));
					g_strlcat(video_codecs, janus_videoroom_videocodec_name(room->vcodec[2]), sizeof(video_codecs));
				}
				json_object_set_new(rl, "videocodec", json_string(video_codecs));
				if(room->do_svc)
					json_object_set_new(rl, "video_svc", json_true());
				json_object_set_new(rl, "record", room->record ? json_true() : json_false());
				json_object_set_new(rl, "rec_dir", json_string(room->rec_dir));
				/* TODO: Should we list participants as well? or should there be a separate API call on a specific room for this? */
				json_object_set_new(rl, "num_participants", json_integer(g_hash_table_size(room->participants)));
				json_array_append_new(list, rl);
			}
			g_clear_pointer(&room, janus_videoroom_room_dereference);
		}
		janus_mutex_unlock(&rooms_mutex);
		response = json_object();
		json_object_set_new(response, "videoroom", json_string("success"));
		json_object_set_new(response, "list", list);
		goto plugin_response;
	} else if(!strcasecmp(request_text, "rtp_forward")) {
		JANUS_VALIDATE_JSON_OBJECT(root, rtp_forward_parameters,
			error_code, error_cause, TRUE,
			JANUS_VIDEOROOM_ERROR_MISSING_ELEMENT, JANUS_VIDEOROOM_ERROR_INVALID_ELEMENT);
		if(error_code != 0)
			goto plugin_response;
		json_t *room = json_object_get(root, "room");
		json_t *pub_id = json_object_get(root, "publisher_id");
		int video_port[3] = {-1, -1, -1}, video_pt[3] = {0, 0, 0};
		uint32_t video_ssrc[3] = {0, 0, 0};
		int audio_port = -1, audio_pt = 0;
		uint32_t audio_ssrc = 0;
		int data_port = -1;
		/* There may be multiple target video ports (e.g., publisher simulcasting) */
		json_t *vid_port = json_object_get(root, "video_port");
		if(vid_port) {
			video_port[0] = json_integer_value(vid_port);
			json_t *pt = json_object_get(root, "video_pt");
			if(pt)
				video_pt[0] = json_integer_value(pt);
			json_t *ssrc = json_object_get(root, "video_ssrc");
			if(ssrc)
				video_ssrc[0] = json_integer_value(ssrc);
		}
		vid_port = json_object_get(root, "video_port_2");
		if(vid_port) {
			video_port[1] = json_integer_value(vid_port);
			json_t *pt = json_object_get(root, "video_pt_2");
			if(pt)
				video_pt[1] = json_integer_value(pt);
			json_t *ssrc = json_object_get(root, "video_ssrc_2");
			if(ssrc)
				video_ssrc[1] = json_integer_value(ssrc);
		}
		vid_port = json_object_get(root, "video_port_3");
		if(vid_port) {
			video_port[2] = json_integer_value(vid_port);
			json_t *pt = json_object_get(root, "video_pt_3");
			if(pt)
				video_pt[2] = json_integer_value(pt);
			json_t *ssrc = json_object_get(root, "video_ssrc_3");
			if(ssrc)
				video_ssrc[2] = json_integer_value(ssrc);
		}
		/* Audio target */
		json_t *au_port = json_object_get(root, "audio_port");
		if(au_port) {
			audio_port = json_integer_value(au_port);
			json_t *pt = json_object_get(root, "audio_pt");
			if(pt)
				audio_pt = json_integer_value(pt);
			json_t *ssrc = json_object_get(root, "audio_ssrc");
			if(ssrc)
				audio_ssrc = json_integer_value(ssrc);
		}
		/* Data target */
		json_t *d_port = json_object_get(root, "data_port");
		if(d_port) {
			data_port = json_integer_value(d_port);
		}
		json_t *json_host = json_object_get(root, "host");
		
		guint64 room_id = json_integer_value(room);
		guint64 publisher_id = json_integer_value(pub_id);
		const gchar* host = json_string_value(json_host);
		janus_mutex_lock(&rooms_mutex);
		janus_videoroom *videoroom = NULL;
		error_code = janus_videoroom_access_room(root, TRUE, FALSE, &videoroom, error_cause, sizeof(error_cause));
		janus_mutex_unlock(&rooms_mutex);
		if(error_code != 0)
			goto plugin_response;
		janus_refcount_increase(&videoroom->ref);
		janus_mutex_lock(&videoroom->mutex);
		janus_videoroom_publisher *publisher = g_hash_table_lookup(videoroom->participants, &publisher_id);
		if(publisher == NULL) {
			janus_mutex_unlock(&videoroom->mutex);
			g_clear_pointer(&videoroom, janus_videoroom_room_dereference);
			JANUS_LOG(LOG_ERR, "No such publisher (%"SCNu64")\n", publisher_id);
			error_code = JANUS_VIDEOROOM_ERROR_NO_SUCH_FEED;
			g_snprintf(error_cause, 512, "No such feed (%"SCNu64")", publisher_id);
			goto plugin_response;
		}
		janus_refcount_increase(&publisher->ref);	/* This is just to handle the request for now */
		if(publisher->udp_sock <= 0) {
			publisher->udp_sock = socket(AF_INET, SOCK_DGRAM, IPPROTO_UDP);
			if(publisher->udp_sock <= 0) {
				g_clear_pointer(&publisher, janus_videoroom_publisher_dereference);
				janus_mutex_unlock(&videoroom->mutex);
				g_clear_pointer(&videoroom, janus_videoroom_room_dereference);
				JANUS_LOG(LOG_ERR, "Could not open UDP socket for rtp stream for publisher (%"SCNu64")\n", publisher_id);
				error_code = JANUS_VIDEOROOM_ERROR_UNKNOWN_ERROR;
				g_snprintf(error_cause, 512, "Could not open UDP socket for rtp stream");
				goto plugin_response;
			}
		}
		guint32 audio_handle = 0;
		guint32 video_handle[3] = {0, 0, 0};
		guint32 data_handle = 0;
		if(audio_port > 0) {
			audio_handle = janus_videoroom_rtp_forwarder_add_helper(publisher, host, audio_port, audio_pt, audio_ssrc, 0, FALSE, FALSE);
		}
		if(video_port[0] > 0) {
			video_handle[0] = janus_videoroom_rtp_forwarder_add_helper(publisher, host, video_port[0], video_pt[0], video_ssrc[0], 0, TRUE, FALSE);
		}
		if(video_port[1] > 0) {
			video_handle[1] = janus_videoroom_rtp_forwarder_add_helper(publisher, host, video_port[1], video_pt[1], video_ssrc[1], 1, TRUE, FALSE);
		}
		if(video_port[2] > 0) {
			video_handle[2] = janus_videoroom_rtp_forwarder_add_helper(publisher, host, video_port[2], video_pt[2], video_ssrc[2], 2, TRUE, FALSE);
		}
		if(data_port > 0) {
			data_handle = janus_videoroom_rtp_forwarder_add_helper(publisher, host, data_port, 0, 0, 0, FALSE, TRUE);
		}
		janus_mutex_unlock(&videoroom->mutex);
		response = json_object();
		json_t* rtp_stream = json_object();
		if(audio_handle > 0) {
			json_object_set_new(rtp_stream, "audio_stream_id", json_integer(audio_handle));
			json_object_set_new(rtp_stream, "audio", json_integer(audio_port));
		}
		if(video_handle[0] > 0 || video_handle[1] > 0 || video_handle[2] > 0) {
			/* Send a FIR to the new RTP forward publisher */
			char buf[20];
			janus_rtcp_fir((char *)&buf, 20, &publisher->fir_seq);
			JANUS_LOG(LOG_VERB, "New RTP forward publisher, sending FIR to %"SCNu64" (%s)\n", publisher->user_id, publisher->display ? publisher->display : "??");
			gateway->relay_rtcp(publisher->session->handle, 1, buf, 20);
			/* Send a PLI too, just in case... */
			janus_rtcp_pli((char *)&buf, 12);
			JANUS_LOG(LOG_VERB, "New RTP forward publisher, sending PLI to %"SCNu64" (%s)\n", publisher->user_id, publisher->display ? publisher->display : "??");
			gateway->relay_rtcp(publisher->session->handle, 1, buf, 12);
			/* Done */
			if(video_handle[0] > 0) {
				json_object_set_new(rtp_stream, "video_stream_id", json_integer(video_handle[0]));
				json_object_set_new(rtp_stream, "video", json_integer(video_port[0]));
			}
			if(video_handle[1] > 0) {
				json_object_set_new(rtp_stream, "video_stream_id_2", json_integer(video_handle[1]));
				json_object_set_new(rtp_stream, "video_2", json_integer(video_port[1]));
			}
			if(video_handle[2] > 0) {
				json_object_set_new(rtp_stream, "video_stream_id_3", json_integer(video_handle[2]));
				json_object_set_new(rtp_stream, "video_3", json_integer(video_port[2]));
			}
		}
		if(data_handle > 0) {
			json_object_set_new(rtp_stream, "data_stream_id", json_integer(data_handle));
			json_object_set_new(rtp_stream, "data", json_integer(data_port));
		}
		/* These two unrefs are related to the message handling */
		g_clear_pointer(&publisher, janus_videoroom_publisher_dereference);
		g_clear_pointer(&videoroom, janus_videoroom_room_dereference);
		json_object_set_new(rtp_stream, "host", json_string(host));
		json_object_set_new(response, "publisher_id", json_integer(publisher_id));
		json_object_set_new(response, "rtp_stream", rtp_stream);
		json_object_set_new(response, "room", json_integer(room_id));
		json_object_set_new(response, "videoroom", json_string("rtp_forward"));
		goto plugin_response;
	} else if(!strcasecmp(request_text, "stop_rtp_forward")) {
		JANUS_VALIDATE_JSON_OBJECT(root, stop_rtp_forward_parameters,
			error_code, error_cause, TRUE,
			JANUS_VIDEOROOM_ERROR_MISSING_ELEMENT, JANUS_VIDEOROOM_ERROR_INVALID_ELEMENT);
		if(error_code != 0)
			goto plugin_response;
		json_t *room = json_object_get(root, "room");
		json_t *pub_id = json_object_get(root, "publisher_id");
		json_t *id = json_object_get(root, "stream_id");

		guint64 room_id = json_integer_value(room);
		guint64 publisher_id = json_integer_value(pub_id);
		guint32 stream_id = json_integer_value(id);
		janus_mutex_lock(&rooms_mutex);
		janus_videoroom *videoroom = NULL;
		error_code = janus_videoroom_access_room(root, TRUE, FALSE, &videoroom, error_cause, sizeof(error_cause));
		janus_mutex_unlock(&rooms_mutex);
		if(error_code != 0)
			goto plugin_response;
		janus_mutex_lock(&videoroom->mutex);
		janus_refcount_increase(&videoroom->ref);
		janus_videoroom_publisher *publisher = g_hash_table_lookup(videoroom->participants, &publisher_id);
		if(publisher == NULL) {
			janus_mutex_unlock(&videoroom->mutex);
			g_clear_pointer(&videoroom, janus_videoroom_room_dereference);
			JANUS_LOG(LOG_ERR, "No such publisher (%"SCNu64")\n", publisher_id);
			error_code = JANUS_VIDEOROOM_ERROR_NO_SUCH_FEED;
			g_snprintf(error_cause, 512, "No such feed (%"SCNu64")", publisher_id);
			goto plugin_response;
		}
		janus_refcount_increase(&publisher->ref);	/* Just to handle the message now */
		janus_mutex_lock(&publisher->rtp_forwarders_mutex);
		if(!g_hash_table_remove(publisher->rtp_forwarders, GUINT_TO_POINTER(stream_id))) {
			janus_mutex_unlock(&publisher->rtp_forwarders_mutex);
			g_clear_pointer(&publisher, janus_videoroom_publisher_dereference);
			janus_mutex_unlock(&videoroom->mutex);
			g_clear_pointer(&videoroom, janus_videoroom_room_dereference);
			JANUS_LOG(LOG_ERR, "No such stream (%"SCNu32")\n", stream_id);
			error_code = JANUS_VIDEOROOM_ERROR_NO_SUCH_FEED;
			g_snprintf(error_cause, 512, "No such stream (%"SCNu32")", stream_id);
			goto plugin_response;
		}
		janus_mutex_unlock(&publisher->rtp_forwarders_mutex);
		g_clear_pointer(&publisher, janus_videoroom_publisher_dereference);
		janus_mutex_unlock(&videoroom->mutex);
		g_clear_pointer(&videoroom, janus_videoroom_room_dereference);
		response = json_object();
		json_object_set_new(response, "videoroom", json_string("stop_rtp_forward"));
		json_object_set_new(response, "room", json_integer(room_id));
		json_object_set_new(response, "publisher_id", json_integer(publisher_id));
		json_object_set_new(response, "stream_id", json_integer(stream_id));
		goto plugin_response;
	} else if(!strcasecmp(request_text, "exists")) {
		/* Check whether a given room exists or not, returns true/false */	
		JANUS_VALIDATE_JSON_OBJECT(root, room_parameters,
			error_code, error_cause, TRUE,
			JANUS_VIDEOROOM_ERROR_MISSING_ELEMENT, JANUS_VIDEOROOM_ERROR_INVALID_ELEMENT);
		if(error_code != 0)
			goto plugin_response;
		json_t *room = json_object_get(root, "room");
		guint64 room_id = json_integer_value(room);
		janus_mutex_lock(&rooms_mutex);
		gboolean room_exists = g_hash_table_contains(rooms, &room_id);
		janus_mutex_unlock(&rooms_mutex);
		response = json_object();
		json_object_set_new(response, "videoroom", json_string("success"));
		json_object_set_new(response, "room", json_integer(room_id));
		json_object_set_new(response, "exists", room_exists ? json_true() : json_false());
		goto plugin_response;
	} else if(!strcasecmp(request_text, "allowed")) {
		JANUS_LOG(LOG_VERB, "Attempt to edit the list of allowed participants in an existing videoroom room\n");
		JANUS_VALIDATE_JSON_OBJECT(root, allowed_parameters,
			error_code, error_cause, TRUE,
			JANUS_VIDEOROOM_ERROR_MISSING_ELEMENT, JANUS_VIDEOROOM_ERROR_INVALID_ELEMENT);
		if(error_code != 0)
			goto plugin_response;
		json_t *action = json_object_get(root, "action");
		json_t *room = json_object_get(root, "room");
		json_t *allowed = json_object_get(root, "allowed");
		const char *action_text = json_string_value(action);
		if(strcasecmp(action_text, "enable") && strcasecmp(action_text, "disable") &&
				strcasecmp(action_text, "add") && strcasecmp(action_text, "remove")) {
			JANUS_LOG(LOG_ERR, "Unsupported action '%s' (allowed)\n", action_text);
			error_code = JANUS_VIDEOROOM_ERROR_INVALID_ELEMENT;
			g_snprintf(error_cause, 512, "Unsupported action '%s' (allowed)", action_text);
			goto plugin_response;
		}
		guint64 room_id = json_integer_value(room);
		janus_mutex_lock(&rooms_mutex);
		janus_videoroom *videoroom = NULL;
		error_code = janus_videoroom_access_room(root, TRUE, FALSE, &videoroom, error_cause, sizeof(error_cause));
		if(error_code != 0) {
			janus_mutex_unlock(&rooms_mutex);
			goto plugin_response;
		}
		janus_refcount_increase(&videoroom->ref);
		janus_mutex_unlock(&rooms_mutex);
		/* A secret may be required for this action */
		JANUS_CHECK_SECRET(videoroom->room_secret, root, "secret", error_code, error_cause,
			JANUS_VIDEOROOM_ERROR_MISSING_ELEMENT, JANUS_VIDEOROOM_ERROR_INVALID_ELEMENT, JANUS_VIDEOROOM_ERROR_UNAUTHORIZED);
		if(error_code != 0) {
			janus_refcount_decrease(&videoroom->ref);
			goto plugin_response;
		}
		if(!strcasecmp(action_text, "enable")) {
			JANUS_LOG(LOG_VERB, "Enabling the check on allowed authorization tokens for room %"SCNu64"\n", room_id);
			videoroom->check_tokens = TRUE;
		} else if(!strcasecmp(action_text, "disable")) {
			JANUS_LOG(LOG_VERB, "Disabling the check on allowed authorization tokens for room %"SCNu64" (free entry)\n", room_id);
			videoroom->check_tokens = FALSE;
		} else {
			gboolean add = !strcasecmp(action_text, "add");
			if(allowed) {
				/* Make sure the "allowed" array only contains strings */
				gboolean ok = TRUE;
				if(json_array_size(allowed) > 0) {
					size_t i = 0;
					for(i=0; i<json_array_size(allowed); i++) {
						json_t *a = json_array_get(allowed, i);
						if(!a || !json_is_string(a)) {
							ok = FALSE;
							break;
						}
					}
				}
				if(!ok) {
					JANUS_LOG(LOG_ERR, "Invalid element in the allowed array (not a string)\n");
					error_code = JANUS_VIDEOROOM_ERROR_INVALID_ELEMENT;
					g_snprintf(error_cause, 512, "Invalid element in the allowed array (not a string)");
					janus_refcount_decrease(&videoroom->ref);
					goto plugin_response;
				}
				size_t i = 0;
				for(i=0; i<json_array_size(allowed); i++) {
					const char *token = json_string_value(json_array_get(allowed, i));
					if(add) {
						if(!g_hash_table_lookup(videoroom->allowed, token))
							g_hash_table_insert(videoroom->allowed, g_strdup(token), GINT_TO_POINTER(TRUE));
					} else {
						g_hash_table_remove(videoroom->allowed, token);
					}
				}
			}
		}
		/* Prepare response */
		response = json_object();
		json_object_set_new(response, "videoroom", json_string("success"));
		json_object_set_new(response, "room", json_integer(videoroom->room_id));
		json_t *list = json_array();
		if(strcasecmp(action_text, "disable")) {
			if(g_hash_table_size(videoroom->allowed) > 0) {
				GHashTableIter iter;
				gpointer key;
				g_hash_table_iter_init(&iter, videoroom->allowed);
				while(g_hash_table_iter_next(&iter, &key, NULL)) {
					char *token = key;
					json_array_append_new(list, json_string(token));
				}
			}
			json_object_set_new(response, "allowed", list);
		}
		/* Done */
		janus_refcount_decrease(&videoroom->ref);
		JANUS_LOG(LOG_VERB, "VideoRoom room allowed list updated\n");
		goto plugin_response;
	} else if(!strcasecmp(request_text, "kick")) {
		JANUS_LOG(LOG_VERB, "Attempt to kick a participant from an existing videoroom room\n");
		JANUS_VALIDATE_JSON_OBJECT(root, kick_parameters,
			error_code, error_cause, TRUE,
			JANUS_VIDEOROOM_ERROR_MISSING_ELEMENT, JANUS_VIDEOROOM_ERROR_INVALID_ELEMENT);
		if(error_code != 0)
			goto plugin_response;
		json_t *room = json_object_get(root, "room");
		json_t *id = json_object_get(root, "id");
		guint64 room_id = json_integer_value(room);
		janus_mutex_lock(&rooms_mutex);
		janus_videoroom *videoroom = NULL;
		error_code = janus_videoroom_access_room(root, TRUE, FALSE, &videoroom, error_cause, sizeof(error_cause));
		if(error_code != 0) {
			janus_mutex_unlock(&rooms_mutex);
			goto plugin_response;
		}
		janus_refcount_increase(&videoroom->ref);
		janus_mutex_lock(&videoroom->mutex);
		janus_mutex_unlock(&rooms_mutex);
		/* A secret may be required for this action */
		JANUS_CHECK_SECRET(videoroom->room_secret, root, "secret", error_code, error_cause,
			JANUS_VIDEOROOM_ERROR_MISSING_ELEMENT, JANUS_VIDEOROOM_ERROR_INVALID_ELEMENT, JANUS_VIDEOROOM_ERROR_UNAUTHORIZED);
		if(error_code != 0) {
			janus_mutex_unlock(&videoroom->mutex);
			janus_refcount_decrease(&videoroom->ref);
			goto plugin_response;
		}
		guint64 user_id = json_integer_value(id);
		janus_videoroom_publisher *participant = g_hash_table_lookup(videoroom->participants, &user_id);
		if(participant == NULL) {
			janus_mutex_unlock(&videoroom->mutex);
			janus_refcount_decrease(&videoroom->ref);
			JANUS_LOG(LOG_ERR, "No such user %"SCNu64" in room %"SCNu64"\n", user_id, room_id);
			error_code = JANUS_VIDEOROOM_ERROR_NO_SUCH_FEED;
			g_snprintf(error_cause, 512, "No such user %"SCNu64" in room %"SCNu64, user_id, room_id);
			goto plugin_response;
		}
		if(participant->kicked) {
			/* Already kicked */
			janus_mutex_unlock(&videoroom->mutex);
			janus_refcount_decrease(&videoroom->ref);
			response = json_object();
			json_object_set_new(response, "videoroom", json_string("success"));
			/* Done */
			goto plugin_response;
		}
		participant->kicked = TRUE;
		participant->session->started = FALSE;
		participant->audio_active = FALSE;
		participant->video_active = FALSE;
		participant->data_active = FALSE;
		/* Prepare an event for this */
		json_t *kicked = json_object();
		json_object_set_new(kicked, "videoroom", json_string("event"));
		json_object_set_new(kicked, "room", json_integer(participant->room->room_id));
		json_object_set_new(kicked, "leaving", json_string("ok"));
		json_object_set_new(kicked, "reason", json_string("kicked"));
		int ret = gateway->push_event(participant->session->handle, &janus_videoroom_plugin, NULL, kicked, NULL);
		JANUS_LOG(LOG_VERB, "  >> %d (%s)\n", ret, janus_get_api_error(ret));
		json_decref(kicked);
		janus_mutex_unlock(&videoroom->mutex);
		/* If this room requires valid private_id values, we can kick subscriptions too */
		if(videoroom->require_pvtid && participant->subscriptions != NULL) {
			/* Iterate on the subscriptions we know this user has */
			janus_mutex_lock(&participant->subscribers_mutex);
			GSList *s = participant->subscriptions;
			while(s) {
				janus_videoroom_subscriber *subscriber = (janus_videoroom_subscriber *)s->data;
				if(subscriber) {
					subscriber->kicked = TRUE;
					subscriber->audio = FALSE;
					subscriber->video = FALSE;
					subscriber->data = FALSE;
					/* FIXME We should also close the PeerConnection, but we risk race conditions if we do it here,
					 * so for now we mark the subscriber as kicked and prevent it from getting any media after this */
				}
				s = s->next;
			}
			janus_mutex_unlock(&participant->subscribers_mutex);
		}
		/* This publisher is leaving, tell everybody */
		janus_videoroom_leave_or_unpublish(participant, TRUE, TRUE);
		/* Tell the core to tear down the PeerConnection, hangup_media will do the rest */
		if(participant && participant->session)
			gateway->close_pc(participant->session->handle);
		JANUS_LOG(LOG_INFO, "Kicked user %"SCNu64" from room %"SCNu64"\n", user_id, room_id);
		/* Prepare response */
		response = json_object();
		json_object_set_new(response, "videoroom", json_string("success"));
		/* Done */
		janus_mutex_unlock(&videoroom->mutex);
		janus_refcount_decrease(&videoroom->ref);
		goto plugin_response;
	} else if(!strcasecmp(request_text, "listparticipants")) {
		/* List all participants in a room, specifying whether they're publishers or just attendees */	
		JANUS_VALIDATE_JSON_OBJECT(root, room_parameters,
			error_code, error_cause, TRUE,
			JANUS_VIDEOROOM_ERROR_MISSING_ELEMENT, JANUS_VIDEOROOM_ERROR_INVALID_ELEMENT);
		if(error_code != 0)
			goto plugin_response;
		json_t *room = json_object_get(root, "room");
		guint64 room_id = json_integer_value(room);
		janus_mutex_lock(&rooms_mutex);
		janus_videoroom *videoroom = NULL;
		error_code = janus_videoroom_access_room(root, FALSE, FALSE, &videoroom, error_cause, sizeof(error_cause));
		janus_mutex_unlock(&rooms_mutex);
		if(error_code != 0)
			goto plugin_response;
		janus_refcount_increase(&videoroom->ref);
		/* Return a list of all participants (whether they're publishing or not) */
		json_t *list = json_array();
		GHashTableIter iter;
		gpointer value;
		janus_mutex_lock(&videoroom->mutex);
		g_hash_table_iter_init(&iter, videoroom->participants);
		while (!g_atomic_int_get(&videoroom->destroyed) && g_hash_table_iter_next(&iter, NULL, &value)) {
			janus_videoroom_publisher *p = value;
			json_t *pl = json_object();
			json_object_set_new(pl, "id", json_integer(p->user_id));
			if(p->display)
				json_object_set_new(pl, "display", json_string(p->display));
			json_object_set_new(pl, "publisher", (p->sdp && p->session->started) ? json_true() : json_false());
			if((p->sdp && p->session->started)) {
				if(p->audio_level_extmap_id > 0)
					json_object_set_new(pl, "talking", p->talking ? json_true() : json_false());
				json_object_set_new(pl, "internal_audio_ssrc", json_integer(p->audio_ssrc));
				json_object_set_new(pl, "internal_video_ssrc", json_integer(p->video_ssrc));
			}
			json_array_append_new(list, pl);
		}
		janus_mutex_unlock(&videoroom->mutex);
		g_clear_pointer(&videoroom, janus_videoroom_room_dereference);
		response = json_object();
		json_object_set_new(response, "videoroom", json_string("participants"));
		json_object_set_new(response, "room", json_integer(room_id));
		json_object_set_new(response, "participants", list);
		goto plugin_response;
	} else if(!strcasecmp(request_text, "listforwarders")) {
		/* List all forwarders in a room */	
		JANUS_VALIDATE_JSON_OBJECT(root, room_parameters,
			error_code, error_cause, TRUE,
			JANUS_VIDEOROOM_ERROR_MISSING_ELEMENT, JANUS_VIDEOROOM_ERROR_INVALID_ELEMENT);
		if(error_code != 0)
			goto plugin_response;
		json_t *room = json_object_get(root, "room");
		guint64 room_id = json_integer_value(room);
		janus_mutex_lock(&rooms_mutex);
		janus_videoroom *videoroom = g_hash_table_lookup(rooms, &room_id);
		if(videoroom == NULL) {
			JANUS_LOG(LOG_ERR, "No such room (%"SCNu64")\n", room_id);
			error_code = JANUS_VIDEOROOM_ERROR_NO_SUCH_ROOM;
			g_snprintf(error_cause, 512, "No such room (%"SCNu64")", room_id);
			janus_mutex_unlock(&rooms_mutex);
			goto plugin_response;
		}
		if(g_atomic_int_get(&videoroom->destroyed)) {
			JANUS_LOG(LOG_ERR, "No such room (%"SCNu64")\n", room_id);
			error_code = JANUS_VIDEOROOM_ERROR_NO_SUCH_ROOM;
			g_snprintf(error_cause, 512, "No such room (%"SCNu64")", room_id);
			janus_mutex_unlock(&rooms_mutex);
			goto plugin_response;
		}
		/* A secret may be required for this action */
		JANUS_CHECK_SECRET(videoroom->room_secret, root, "secret", error_code, error_cause,
			JANUS_VIDEOROOM_ERROR_MISSING_ELEMENT, JANUS_VIDEOROOM_ERROR_INVALID_ELEMENT, JANUS_VIDEOROOM_ERROR_UNAUTHORIZED);
		if(error_code != 0) {
			janus_mutex_unlock(&rooms_mutex);
			goto plugin_response;
		}
		/* Return a list of all forwarders */
		json_t *list = json_array();
		GHashTableIter iter;
		gpointer value;
		janus_mutex_lock(&videoroom->mutex);
		g_hash_table_iter_init(&iter, videoroom->participants);
		while (!g_atomic_int_get(&videoroom->destroyed) && g_hash_table_iter_next(&iter, NULL, &value)) {
			janus_videoroom_publisher *p = value;
			janus_mutex_lock(&p->rtp_forwarders_mutex);
			if(g_hash_table_size(p->rtp_forwarders) == 0) {
				janus_mutex_unlock(&p->rtp_forwarders_mutex);
				continue;
			}
			json_t *pl = json_object();
			json_object_set_new(pl, "publisher_id", json_integer(p->user_id));
			if(p->display)
				json_object_set_new(pl, "display", json_string(p->display));
			json_t *flist = json_array();
			GHashTableIter iter_f;
			gpointer key_f, value_f;			
			g_hash_table_iter_init(&iter_f, p->rtp_forwarders);
			while(g_hash_table_iter_next(&iter_f, &key_f, &value_f)) {				
				json_t *fl = json_object();
				guint32 rpk = GPOINTER_TO_UINT(key_f);
				janus_videoroom_rtp_forwarder *rpv = value_f;
				json_object_set_new(fl, "ip", json_string(inet_ntoa(rpv->serv_addr.sin_addr)));
				if(rpv->is_data) {
					json_object_set_new(fl, "data_stream_id", json_integer(rpk));
					json_object_set_new(fl, "port", json_integer(ntohs(rpv->serv_addr.sin_port)));
				} else if(rpv->is_video) {
					json_object_set_new(fl, "video_stream_id", json_integer(rpk));
					json_object_set_new(fl, "port", json_integer(ntohs(rpv->serv_addr.sin_port)));
					if(rpv->payload_type)
						json_object_set_new(fl, "pt", json_integer(rpv->payload_type));
					if(rpv->ssrc)
						json_object_set_new(fl, "ssrc", json_integer(rpv->ssrc));
				} else {
					json_object_set_new(fl, "audio_stream_id", json_integer(rpk));
					json_object_set_new(fl, "port", json_integer(ntohs(rpv->serv_addr.sin_port)));
					if(rpv->payload_type)
						json_object_set_new(fl, "pt", json_integer(rpv->payload_type));
					if(rpv->ssrc)
						json_object_set_new(fl, "ssrc", json_integer(rpv->ssrc));
				}
				json_array_append_new(flist, fl);
			}		
			janus_mutex_unlock(&p->rtp_forwarders_mutex);
			json_object_set_new(pl, "rtp_forwarder", flist);
			json_array_append_new(list, pl);
		}
		janus_mutex_unlock(&videoroom->mutex);
		janus_mutex_unlock(&rooms_mutex);
		response = json_object();
		json_object_set_new(response, "room", json_integer(room_id));
		json_object_set_new(response, "rtp_forwarders", list);
		goto plugin_response;
	} else if(!strcasecmp(request_text, "join") || !strcasecmp(request_text, "joinandconfigure")
			|| !strcasecmp(request_text, "configure") || !strcasecmp(request_text, "publish") || !strcasecmp(request_text, "unpublish")
			|| !strcasecmp(request_text, "start") || !strcasecmp(request_text, "pause") || !strcasecmp(request_text, "switch")
			|| !strcasecmp(request_text, "stop") || !strcasecmp(request_text, "leave")) {
		/* These messages are handled asynchronously */

		janus_videoroom_message *msg = g_malloc0(sizeof(janus_videoroom_message));
		if(msg == NULL) {
			JANUS_LOG(LOG_FATAL, "Memory error!\n");
			return janus_plugin_result_new(JANUS_PLUGIN_ERROR, "Memory error", NULL);
		}
		msg->handle = handle;
		msg->transaction = transaction;
		msg->message = root;
		msg->jsep = jsep;
		g_async_queue_push(messages, msg);

		return janus_plugin_result_new(JANUS_PLUGIN_OK_WAIT, NULL, NULL);
	} else {
		JANUS_LOG(LOG_VERB, "Unknown request '%s'\n", request_text);
		error_code = JANUS_VIDEOROOM_ERROR_INVALID_REQUEST;
		g_snprintf(error_cause, 512, "Unknown request '%s'", request_text);
	}

plugin_response:
		{
			if(error_code == 0 && !response) {
				error_code = JANUS_VIDEOROOM_ERROR_UNKNOWN_ERROR;
				g_snprintf(error_cause, 512, "Invalid response");
			}
			if(error_code != 0) {
				/* Prepare JSON error event */
				json_t *event = json_object();
				json_object_set_new(event, "videoroom", json_string("event"));
				json_object_set_new(event, "error_code", json_integer(error_code));
				json_object_set_new(event, "error", json_string(error_cause));
				response = event;
			}
			if(root != NULL)
				json_decref(root);
			if(jsep != NULL)
				json_decref(jsep);
			g_free(transaction);

			g_clear_pointer(&session, janus_videoroom_session_dereference);
			return janus_plugin_result_new(JANUS_PLUGIN_OK, NULL, response);
		}

}

void janus_videoroom_setup_media(janus_plugin_session *handle) {
	JANUS_LOG(LOG_INFO, "[%s-%p] WebRTC media is now available\n", JANUS_VIDEOROOM_PACKAGE, handle);
	if(g_atomic_int_get(&stopping) || !g_atomic_int_get(&initialized))
		return;
	janus_videoroom_session *session = (janus_videoroom_session *)handle->plugin_handle;	
	if(!session) {
		JANUS_LOG(LOG_ERR, "No session associated with this handle...\n");
		return;
	}
	if(g_atomic_int_get(&session->destroyed))
		return;
	g_atomic_int_set(&session->hangingup, 0);

	/* Media relaying can start now */
	session->started = TRUE;
	if(session->participant) {
		/* If this is a publisher, notify all subscribers about the fact they can
		 * now subscribe; if this is a subscriber, instead, ask the publisher a FIR */
		if(session->participant_type == janus_videoroom_p_type_publisher) {
			janus_videoroom_publisher *participant = janus_videoroom_session_get_publisher(session);
			/* Notify all other participants that there's a new boy in town */
			json_t *list = json_array();
			json_t *pl = json_object();
			json_object_set_new(pl, "id", json_integer(participant->user_id));
			if(participant->display)
				json_object_set_new(pl, "display", json_string(participant->display));
			if(participant->audio)
				json_object_set_new(pl, "audio_codec", json_string(janus_videoroom_audiocodec_name(participant->acodec)));
			if(participant->video)
				json_object_set_new(pl, "video_codec", json_string(janus_videoroom_videocodec_name(participant->vcodec)));
			json_array_append_new(list, pl);
			json_t *pub = json_object();
			json_object_set_new(pub, "videoroom", json_string("event"));
			json_object_set_new(pub, "room", json_integer(participant->room->room_id));
			json_object_set_new(pub, "publishers", list);
			GHashTableIter iter;
			gpointer value;
			janus_videoroom *videoroom = participant->room;
			janus_mutex_lock(&videoroom->mutex);
			g_hash_table_iter_init(&iter, videoroom->participants);
			while (!g_atomic_int_get(&videoroom->destroyed) && g_hash_table_iter_next(&iter, NULL, &value)) {
				janus_videoroom_publisher *p = value;
				if(p == participant) {
					continue;	/* Skip the new publisher itself */
				}
				JANUS_LOG(LOG_VERB, "Notifying participant %"SCNu64" (%s)\n", p->user_id, p->display ? p->display : "??");
				int ret = gateway->push_event(p->session->handle, &janus_videoroom_plugin, NULL, pub, NULL);
				JANUS_LOG(LOG_VERB, "  >> %d (%s)\n", ret, janus_get_api_error(ret));
			}
			json_decref(pub);
			/* Also notify event handlers */
			if(notify_events && gateway->events_is_enabled()) {
				json_t *info = json_object();
				json_object_set_new(info, "event", json_string("published"));
				json_object_set_new(info, "room", json_integer(participant->room->room_id));
				json_object_set_new(info, "id", json_integer(participant->user_id));
				gateway->notify_event(&janus_videoroom_plugin, session->handle, info);
			}
			janus_mutex_unlock(&videoroom->mutex);
			g_clear_pointer(&participant, janus_videoroom_publisher_dereference);
		} else if(session->participant_type == janus_videoroom_p_type_subscriber) {
			janus_videoroom_subscriber *s = (janus_videoroom_subscriber *)session->participant;
			if(s && s->feed) {
				janus_videoroom_publisher *p = s->feed;
				if(p && p->session) {
					/* Send a FIR */
					char buf[20];
					janus_rtcp_fir((char *)&buf, 20, &p->fir_seq);
					JANUS_LOG(LOG_VERB, "New subscriber available, sending FIR to %"SCNu64" (%s)\n", p->user_id, p->display ? p->display : "??");
					gateway->relay_rtcp(p->session->handle, 1, buf, 20);
					/* Send a PLI too, just in case... */
					janus_rtcp_pli((char *)&buf, 12);
					JANUS_LOG(LOG_VERB, "New subscriber available, sending PLI to %"SCNu64" (%s)\n", p->user_id, p->display ? p->display : "??");
					gateway->relay_rtcp(p->session->handle, 1, buf, 12);
					/* Also notify event handlers */
					if(notify_events && gateway->events_is_enabled()) {
						json_t *info = json_object();
						json_object_set_new(info, "event", json_string("subscribed"));
						json_object_set_new(info, "room", json_integer(p->room->room_id));
						json_object_set_new(info, "feed", json_integer(p->user_id));
						gateway->notify_event(&janus_videoroom_plugin, session->handle, info);
					}
				}
			}
		}
	}
}

void janus_videoroom_incoming_rtp(janus_plugin_session *handle, int video, char *buf, int len) {
	if(handle == NULL || g_atomic_int_get(&handle->stopped) || g_atomic_int_get(&stopping) || !g_atomic_int_get(&initialized) || !gateway)
		return;
	janus_videoroom_session *session = (janus_videoroom_session *)handle->plugin_handle;
	if(!session || g_atomic_int_get(&session->destroyed) || session->participant_type != janus_videoroom_p_type_publisher)
		return;
	janus_videoroom_publisher *participant = janus_videoroom_session_get_publisher_nodebug(session);
	if(participant == NULL || g_atomic_int_get(&participant->destroyed)) {
		g_clear_pointer(&participant, janus_videoroom_publisher_dereference_nodebug);
		return;
	}
	janus_videoroom *videoroom = participant->room;

	if(participant->kicked)
		return;
	/* In case this is an audio packet and we're doing talk detection, check the audio level extension */
	if(!video && videoroom->audiolevel_event && participant->audio_active) {
		int level = 0;
		if(janus_rtp_header_extension_parse_audio_level(buf, len, participant->audio_level_extmap_id, &level) == 0) {
			participant->audio_dBov_sum += level;
			participant->audio_active_packets++;
			participant->audio_dBov_level = level;
			if(participant->audio_active_packets > 0 && participant->audio_active_packets == videoroom->audio_active_packets) {
				gboolean notify_talk_event = FALSE;
				if((float)participant->audio_dBov_sum/(float)participant->audio_active_packets < videoroom->audio_level_average) {
					/* Participant talking, should we notify all participants? */
					if(!participant->talking)
						notify_talk_event = TRUE;
					participant->talking = TRUE;
				} else {
					/* Participant not talking anymore, should we notify all participants? */
					if(participant->talking)
						notify_talk_event = TRUE;
					participant->talking = FALSE;
				}
				participant->audio_active_packets = 0;
				participant->audio_dBov_sum = 0;
				/* Only notify in case of state changes */
				if(notify_talk_event) {
					janus_mutex_lock(&videoroom->mutex);
					json_t *event = json_object();
					json_object_set_new(event, "videoroom", json_string(participant->talking ? "talking" : "stopped-talking"));
					json_object_set_new(event, "room", json_integer(videoroom->room_id));
					json_object_set_new(event, "id", json_integer(participant->user_id));
					janus_videoroom_notify_participants(participant, event);
					json_decref(event);
					janus_mutex_unlock(&videoroom->mutex);
					/* Also notify event handlers */
					if(notify_events && gateway->events_is_enabled()) {
						json_t *info = json_object();
						json_object_set_new(info, "videoroom", json_string(participant->talking ? "talking" : "stopped-talking"));
						json_object_set_new(info, "room", json_integer(videoroom->room_id));
						json_object_set_new(info, "id", json_integer(participant->user_id));
						gateway->notify_event(&janus_videoroom_plugin, session->handle, info);
					}
				}
			}
		}
	}

	if((!video && participant->audio_active) || (video && participant->video_active)) {
		janus_rtp_header *rtp = (janus_rtp_header *)buf;
		uint32_t ssrc = ntohl(rtp->ssrc);
		int sc = -1;
		/* Check if we're simulcasting, and if so, keep track of the "layer" */
		if(video && participant->ssrc[0] != 0) {
			if(ssrc == participant->ssrc[0])
				sc = 0;
			else if(ssrc == participant->ssrc[1])
				sc = 1;
			else if(ssrc == participant->ssrc[2])
				sc = 2;
		} else {
			/* Set the SSRC of the publisher */
			rtp->ssrc = htonl(video ? participant->video_ssrc : participant->audio_ssrc);
		}
		/* Set the payload type of the publisher */
		rtp->type = video ? participant->video_pt : participant->audio_pt;
		/* Forward RTP to the appropriate port for the rtp_forwarders associated with this publisher, if there are any */
		janus_mutex_lock(&participant->rtp_forwarders_mutex);
		GHashTableIter iter;
		gpointer value;
		g_hash_table_iter_init(&iter, participant->rtp_forwarders);
		while(participant->udp_sock > 0 && g_hash_table_iter_next(&iter, NULL, &value)) {
			janus_videoroom_rtp_forwarder* rtp_forward = (janus_videoroom_rtp_forwarder*)value;
			/* Check if payload type and/or SSRC need to be overwritten for this forwarder */
			int pt = rtp->type;
			uint32_t ssrc = ntohl(rtp->ssrc);
			if(rtp_forward->payload_type > 0)
				rtp->type = rtp_forward->payload_type;
			if(rtp_forward->ssrc > 0)
				rtp->ssrc = htonl(rtp_forward->ssrc);
			if(video && rtp_forward->is_video && (sc == -1 || rtp_forward->substream == sc)) {
				if(sendto(participant->udp_sock, buf, len, 0, (struct sockaddr*)&rtp_forward->serv_addr, sizeof(rtp_forward->serv_addr)) < 0) {
					JANUS_LOG(LOG_HUGE, "Error forwarding RTP video packet for %s... %s (len=%d)...\n",
						participant->display, strerror(errno), len);
				}
			} else if(!video && !rtp_forward->is_video && !rtp_forward->is_data) {
				if(sendto(participant->udp_sock, buf, len, 0, (struct sockaddr*)&rtp_forward->serv_addr, sizeof(rtp_forward->serv_addr)) < 0) {
					JANUS_LOG(LOG_HUGE, "Error forwarding RTP audio packet for %s... %s (len=%d)...\n",
						participant->display, strerror(errno), len);
				}
			}
			/* Restore original values of payload type and SSRC before going on */
			rtp->type = pt;
			rtp->ssrc = htonl(ssrc);
		}
		janus_mutex_unlock(&participant->rtp_forwarders_mutex);
		if(sc < 1) {
			/* Save the frame if we're recording
			 * FIXME: for video, we're currently only recording the base substream, when simulcasting */
			janus_recorder_save_frame(video ? participant->vrc : participant->arc, buf, len);
		}
		/* Done, relay it */
		janus_videoroom_rtp_relay_packet packet;
		packet.data = rtp;
		packet.length = len;
		packet.is_video = video;
		packet.svc = FALSE;
		if(video && videoroom->do_svc) {
			/* We're doing SVC: let's parse this packet to see which layers are there */
			int plen = 0;
			char *payload = janus_rtp_payload(buf, len, &plen);
			if(payload == NULL)
				return;
			uint8_t pbit = 0, dbit = 0, ubit = 0, bbit = 0, ebit = 0;
			int found = 0, spatial_layer = 0, temporal_layer = 0;
			if(janus_vp9_parse_svc(payload, plen, &found, &spatial_layer, &temporal_layer, &pbit, &dbit, &ubit, &bbit, &ebit) == 0) {
				if(found) {
					packet.svc = TRUE;
					packet.spatial_layer = spatial_layer;
					packet.temporal_layer = temporal_layer;
					packet.pbit = pbit;
					packet.dbit = dbit;
					packet.ubit = ubit;
					packet.bbit = bbit;
					packet.ebit = ebit;
				}
			}
		}
		packet.ssrc[0] = (sc != -1 ? participant->ssrc[0] : 0);
		packet.ssrc[1] = (sc != -1 ? participant->ssrc[1] : 0);
		packet.ssrc[2] = (sc != -1 ? participant->ssrc[2] : 0);
		/* Backup the actual timestamp and sequence number set by the publisher, in case switching is involved */
		packet.timestamp = ntohl(packet.data->timestamp);
		packet.seq_number = ntohs(packet.data->seq_number);
		/* Go: some viewers may decide to drop the packet, but that's up to them */
		janus_mutex_lock_nodebug(&participant->subscribers_mutex);
		g_slist_foreach(participant->subscribers, janus_videoroom_relay_rtp_packet, &packet);
		janus_mutex_unlock_nodebug(&participant->subscribers_mutex);
		
		/* Check if we need to send any REMB, FIR or PLI back to this publisher */
		if(video && participant->video_active) {
			/* Did we send a REMB already, or is it time to send one? */
			gboolean send_remb = FALSE;
			if(participant->remb_latest == 0 && participant->remb_startup > 0) {
				/* Still in the starting phase, send the ramp-up REMB feedback */
				send_remb = TRUE;
			} else if(participant->remb_latest > 0 && janus_get_monotonic_time()-participant->remb_latest >= 5*G_USEC_PER_SEC) {
				/* 5 seconds have passed since the last REMB, send a new one */
				send_remb = TRUE;
			}		
			if(send_remb) {
				/* We send a few incremental REMB messages at startup */
				uint32_t bitrate = (participant->bitrate ? participant->bitrate : 256*1024);
				if(participant->remb_startup > 0) {
					bitrate = bitrate/participant->remb_startup;
					participant->remb_startup--;
				}
				JANUS_LOG(LOG_VERB, "Sending REMB (%s, %"SCNu32")\n", participant->display, bitrate);
				char rtcpbuf[24];
				janus_rtcp_remb((char *)(&rtcpbuf), 24, bitrate);
				gateway->relay_rtcp(handle, video, rtcpbuf, 24);
				if(participant->remb_startup == 0)
					participant->remb_latest = janus_get_monotonic_time();
			}
			/* Generate FIR/PLI too, if needed */
			if(video && participant->video_active && (participant->room->fir_freq > 0)) {
				/* FIXME Very ugly hack to generate RTCP every tot seconds/frames */
				gint64 now = janus_get_monotonic_time();
				if((now-participant->fir_latest) >= ((gint64)participant->room->fir_freq*G_USEC_PER_SEC)) {
					/* FIXME We send a FIR every tot seconds */
					participant->fir_latest = now;
					char rtcpbuf[24];
					janus_rtcp_fir((char *)&rtcpbuf, 20, &participant->fir_seq);
					JANUS_LOG(LOG_VERB, "Sending FIR to %"SCNu64" (%s)\n", participant->user_id, participant->display ? participant->display : "??");
					gateway->relay_rtcp(handle, video, rtcpbuf, 20);
					/* Send a PLI too, just in case... */
					janus_rtcp_pli((char *)&rtcpbuf, 12);
					JANUS_LOG(LOG_VERB, "Sending PLI to %"SCNu64" (%s)\n", participant->user_id, participant->display ? participant->display : "??");
					gateway->relay_rtcp(handle, video, rtcpbuf, 12);
				}
			}
		}
		janus_mutex_unlock(&participant->subscribers_mutex);
	}
	g_clear_pointer(&participant, janus_videoroom_publisher_dereference_nodebug);
}

void janus_videoroom_incoming_rtcp(janus_plugin_session *handle, int video, char *buf, int len) {
	if(g_atomic_int_get(&stopping) || !g_atomic_int_get(&initialized))
		return;
	janus_videoroom_session *session = (janus_videoroom_session *)handle->plugin_handle;	
	if(!session) {
		JANUS_LOG(LOG_ERR, "No session associated with this handle...\n");
		return;
	}
	if(g_atomic_int_get(&session->destroyed))
		return;
	if(session->participant_type == janus_videoroom_p_type_subscriber) {
		/* A subscriber sent some RTCP, check what it is and if we need to forward it to the publisher */
		janus_videoroom_subscriber *s = (janus_videoroom_subscriber *)session->participant;
		if(s == NULL || g_atomic_int_get(&s->destroyed))
			return;
		if(!s->video)
			return;	/* The only feedback we handle is video related anyway... */
		if(janus_rtcp_has_fir(buf, len)) {
			/* We got a FIR, forward it to the publisher */
			if(s->feed) {
				janus_videoroom_publisher *p = s->feed;
				if(p && p->session) {
					char rtcpbuf[20];
					janus_rtcp_fir((char *)&rtcpbuf, 20, &p->fir_seq);
					JANUS_LOG(LOG_VERB, "Got a FIR from a subscriber, forwarding it to %"SCNu64" (%s)\n", p->user_id, p->display ? p->display : "??");
					gateway->relay_rtcp(p->session->handle, 1, rtcpbuf, 20);
				}
			}
		}
		if(janus_rtcp_has_pli(buf, len)) {
			/* We got a PLI, forward it to the publisher */
			if(s->feed) {
				janus_videoroom_publisher *p = s->feed;
				if(p && p->session) {
					char rtcpbuf[12];
					janus_rtcp_pli((char *)&rtcpbuf, 12);
					JANUS_LOG(LOG_VERB, "Got a PLI from a subscriber, forwarding it to %"SCNu64" (%s)\n", p->user_id, p->display ? p->display : "??");
					gateway->relay_rtcp(p->session->handle, 1, rtcpbuf, 12);
				}
			}
		}
		uint32_t bitrate = janus_rtcp_get_remb(buf, len);
		if(bitrate > 0) {
			/* FIXME We got a REMB from this subscriber, should we do something about it? */
		}
	}
}

void janus_videoroom_incoming_data(janus_plugin_session *handle, char *buf, int len) {
	if(handle == NULL || g_atomic_int_get(&handle->stopped) || g_atomic_int_get(&stopping) || !g_atomic_int_get(&initialized) || !gateway)
		return;
	if(buf == NULL || len <= 0)
		return;
	janus_videoroom_session *session = (janus_videoroom_session *)handle->plugin_handle;
	if(!session || g_atomic_int_get(&session->destroyed) || session->participant_type != janus_videoroom_p_type_publisher)
		return;
	janus_videoroom_publisher *participant = janus_videoroom_session_get_publisher_nodebug(session);
	if(participant == NULL || g_atomic_int_get(&participant->destroyed)) {
		g_clear_pointer(&participant, janus_videoroom_publisher_dereference_nodebug);
		return;
	}
	if(!participant->data_active || participant->kicked)
		return;
	/* Any forwarder involved? */
	janus_mutex_lock(&participant->rtp_forwarders_mutex);
	/* Forward RTP to the appropriate port for the rtp_forwarders associated with this publisher, if there are any */
	GHashTableIter iter;
	gpointer value;
	g_hash_table_iter_init(&iter, participant->rtp_forwarders);
	while(participant->udp_sock > 0 && g_hash_table_iter_next(&iter, NULL, &value)) {
		janus_videoroom_rtp_forwarder* rtp_forward = (janus_videoroom_rtp_forwarder*)value;
		if(rtp_forward->is_data) {
			if(sendto(participant->udp_sock, buf, len, 0, (struct sockaddr*)&rtp_forward->serv_addr, sizeof(rtp_forward->serv_addr)) < 0) {
				JANUS_LOG(LOG_HUGE, "Error forwarding data packet for %s... %s (len=%d)...\n",
					participant->display, strerror(errno), len);
			}
		}
	}
	janus_mutex_unlock(&participant->rtp_forwarders_mutex);
	/* Get a string out of the data */
	char *text = g_malloc0(len+1);
	if(text == NULL) {
		JANUS_LOG(LOG_FATAL, "Memory error!\n");
		return;
	}
	memcpy(text, buf, len);
	*(text+len) = '\0';
	JANUS_LOG(LOG_VERB, "Got a DataChannel message (%zu bytes) to forward: %s\n", strlen(text), text);
	/* Save the message if we're recording */
	janus_recorder_save_frame(participant->drc, text, strlen(text));
	/* Relay to all listeners */
	janus_mutex_lock_nodebug(&participant->subscribers_mutex);
	g_slist_foreach(participant->subscribers, janus_videoroom_relay_data_packet, text);
	janus_mutex_unlock_nodebug(&participant->subscribers_mutex);
	g_free(text);
	g_clear_pointer(&participant, janus_videoroom_publisher_dereference_nodebug);
}

void janus_videoroom_slow_link(janus_plugin_session *handle, int uplink, int video) {
	/* The core is informing us that our peer got too many NACKs, are we pushing media too hard? */
	if(handle == NULL || g_atomic_int_get(&handle->stopped) || g_atomic_int_get(&stopping) || !g_atomic_int_get(&initialized) || !gateway)
		return;
	janus_videoroom_session *session = (janus_videoroom_session *)handle->plugin_handle;
	if(!session || g_atomic_int_get(&session->destroyed) || !session->participant)
		return;
	/* Check if it's an uplink (publisher) or downlink (viewer) issue */
	if(session->participant_type == janus_videoroom_p_type_publisher) {
		if(!uplink) {
			janus_videoroom_publisher *publisher = janus_videoroom_session_get_publisher(session);
			if(publisher == NULL || g_atomic_int_get(&publisher->destroyed)) {
				g_clear_pointer(&publisher, janus_videoroom_publisher_dereference);
				return;
			}
			/* Send an event on the handle to notify the application: it's
			 * up to the application to then choose a policy and enforce it */
			json_t *event = json_object();
			json_object_set_new(event, "videoroom", json_string("slow_link"));
			/* Also add info on what the current bitrate cap is */
			uint32_t bitrate = (publisher->bitrate ? publisher->bitrate : 256*1024);
			json_object_set_new(event, "current-bitrate", json_integer(bitrate));
			gateway->push_event(session->handle, &janus_videoroom_plugin, NULL, event, NULL);
			json_decref(event);
			g_clear_pointer(&publisher, janus_videoroom_publisher_dereference);
		} else {
			JANUS_LOG(LOG_WARN, "Got a slow uplink on a VideoRoom publisher? Weird, because it doesn't receive media...\n");
		}
	} else if(session->participant_type == janus_videoroom_p_type_subscriber) {
		if(uplink) {
			janus_videoroom_subscriber *viewer = (janus_videoroom_subscriber *)session->participant;
			if(viewer == NULL || g_atomic_int_get(&viewer->destroyed))
				return;
			/* Send an event on the handle to notify the application: it's
			 * up to the application to then choose a policy and enforce it */
			json_t *event = json_object();
			json_object_set_new(event, "videoroom", json_string("slow_link"));
			gateway->push_event(session->handle, &janus_videoroom_plugin, NULL, event, NULL);
			json_decref(event);
		} else {
			JANUS_LOG(LOG_WARN, "Got a slow downlink on a VideoRoom viewer? Weird, because it doesn't send media...\n");
		}
	}
}

static void janus_videoroom_recorder_create(janus_videoroom_publisher *participant, gboolean audio, gboolean video, gboolean data) {
	char filename[255];
	gint64 now = janus_get_real_time();
	if(audio) {
		memset(filename, 0, 255);
		if(participant->recording_base) {
			/* Use the filename and path we have been provided */
			g_snprintf(filename, 255, "%s-audio", participant->recording_base);
			participant->arc = janus_recorder_create(participant->room->rec_dir,
				janus_videoroom_audiocodec_name(participant->acodec), filename);
			if(participant->arc == NULL) {
				JANUS_LOG(LOG_ERR, "Couldn't open an audio recording file for this publisher!\n");
			}
		} else {
			/* Build a filename */
			g_snprintf(filename, 255, "videoroom-%"SCNu64"-user-%"SCNu64"-%"SCNi64"-audio",
				participant->room->room_id, participant->user_id, now);
			participant->arc = janus_recorder_create(participant->room->rec_dir,
				janus_videoroom_audiocodec_name(participant->acodec), filename);
			if(participant->arc == NULL) {
				JANUS_LOG(LOG_ERR, "Couldn't open an audio recording file for this publisher!\n");
			}
		}
	}
	if(video) {
		memset(filename, 0, 255);
		if(participant->recording_base) {
			/* Use the filename and path we have been provided */
			g_snprintf(filename, 255, "%s-video", participant->recording_base);
			participant->vrc = janus_recorder_create(participant->room->rec_dir,
				janus_videoroom_videocodec_name(participant->vcodec), filename);
			if(participant->vrc == NULL) {
				JANUS_LOG(LOG_ERR, "Couldn't open an video recording file for this publisher!\n");
			}
		} else {
			/* Build a filename */
			g_snprintf(filename, 255, "videoroom-%"SCNu64"-user-%"SCNu64"-%"SCNi64"-video",
				participant->room->room_id, participant->user_id, now);
			participant->vrc = janus_recorder_create(participant->room->rec_dir,
				janus_videoroom_videocodec_name(participant->vcodec), filename);
			if(participant->vrc == NULL) {
				JANUS_LOG(LOG_ERR, "Couldn't open an video recording file for this publisher!\n");
			}
		}
	}
	if(data) {
		memset(filename, 0, 255);
		if(participant->recording_base) {
			/* Use the filename and path we have been provided */
			g_snprintf(filename, 255, "%s-data", participant->recording_base);
			participant->drc = janus_recorder_create(participant->room->rec_dir,
				"text", filename);
			if(participant->drc == NULL) {
				JANUS_LOG(LOG_ERR, "Couldn't open an data recording file for this publisher!\n");
			}
		} else {
			/* Build a filename */
			g_snprintf(filename, 255, "videoroom-%"SCNu64"-user-%"SCNu64"-%"SCNi64"-data",
				participant->room->room_id, participant->user_id, now);
			participant->drc = janus_recorder_create(participant->room->rec_dir,
				"text", filename);
			if(participant->drc == NULL) {
				JANUS_LOG(LOG_ERR, "Couldn't open an data recording file for this publisher!\n");
			}
		}
	}
}

static void janus_videoroom_recorder_close(janus_videoroom_publisher *participant) {
	if(participant->arc) {
		janus_recorder_close(participant->arc);
		JANUS_LOG(LOG_INFO, "Closed audio recording %s\n", participant->arc->filename ? participant->arc->filename : "??");
		janus_recorder_free(participant->arc);
	}
	participant->arc = NULL;
	if(participant->vrc) {
		janus_recorder_close(participant->vrc);
		JANUS_LOG(LOG_INFO, "Closed video recording %s\n", participant->vrc->filename ? participant->vrc->filename : "??");
		janus_recorder_free(participant->vrc);
	}
	participant->vrc = NULL;
	if(participant->drc) {
		janus_recorder_close(participant->drc);
		JANUS_LOG(LOG_INFO, "Closed data recording %s\n", participant->drc->filename ? participant->drc->filename : "??");
		janus_recorder_free(participant->drc);
	}
	participant->drc = NULL;
}

void janus_videoroom_hangup_media(janus_plugin_session *handle) {
	JANUS_LOG(LOG_INFO, "[%s-%p] No WebRTC media anymore; %p %p\n", JANUS_VIDEOROOM_PACKAGE, handle, handle->gateway_handle, handle->plugin_handle);
	if(g_atomic_int_get(&stopping) || !g_atomic_int_get(&initialized))
		return;
	janus_videoroom_session *session = (janus_videoroom_session *)handle->plugin_handle;	
	if(!session) {
		JANUS_LOG(LOG_ERR, "No session associated with this handle...\n");
		return;
	}
	session->started = FALSE;
	if(g_atomic_int_get(&session->destroyed))
		return;
	if(g_atomic_int_add(&session->hangingup, 1))
		return;
	/* Send an event to the browser and tell the PeerConnection is over */
	if(session->participant_type == janus_videoroom_p_type_publisher) {
		/* This publisher just 'unpublished' */
		janus_videoroom_publisher *participant = janus_videoroom_session_get_publisher(session);
		/* Get rid of the recorders, if available */
		janus_mutex_lock(&participant->rec_mutex);
		g_free(participant->recording_base);
		janus_videoroom_recorder_close(participant);
		janus_mutex_unlock(&participant->rec_mutex);
		/* Use subscribers_mutex to protect fields used in janus_videoroom_incoming_rtp */
		janus_mutex_lock(&participant->subscribers_mutex);
		g_free(participant->sdp);
		participant->sdp = NULL;
		participant->firefox = FALSE;
		participant->audio_active = FALSE;
		participant->video_active = FALSE;
		participant->data_active = FALSE;
		participant->audio_active_packets = 0;
		participant->audio_dBov_sum = 0;
		participant->audio_dBov_level = 0;
		participant->talking = FALSE;
		participant->remb_startup = 4;
		participant->remb_latest = 0;
		participant->fir_latest = 0;
		participant->fir_seq = 0;
		while(participant->subscribers) {
			janus_videoroom_subscriber *s = (janus_videoroom_subscriber *)participant->subscribers->data;
			if(s) {
				participant->subscribers = g_slist_remove(participant->subscribers, s);
				janus_refcount_decrease(&participant->session->ref);
				g_clear_pointer(&s->feed, janus_videoroom_publisher_dereference);
				g_clear_pointer(&s, janus_videoroom_subscriber_dereference);
			}
		}
		janus_mutex_unlock(&participant->subscribers_mutex);
		janus_videoroom_leave_or_unpublish(participant, FALSE, FALSE);
		/* Also notify event handlers */
		if(participant->room && gateway->events_is_enabled()) {
			json_t *info = json_object();
			json_object_set_new(info, "event", json_string("unpublished"));
			json_object_set_new(info, "room", json_integer(participant->room->room_id));
			json_object_set_new(info, "id", json_integer(participant->user_id));
			gateway->notify_event(&janus_videoroom_plugin, handle, info);
		}
		g_clear_pointer(&participant, janus_videoroom_publisher_dereference);
	} else if(session->participant_type == janus_videoroom_p_type_subscriber) {
		/* Get rid of subscriber */
		janus_videoroom_subscriber *subscriber = (janus_videoroom_subscriber *)session->participant;
		if(subscriber) {
			subscriber->paused = TRUE;
			janus_videoroom_publisher *publisher = subscriber->feed;
			if(publisher != NULL) {
				janus_mutex_lock(&publisher->subscribers_mutex);
				publisher->subscribers = g_slist_remove(publisher->subscribers, subscriber);
				if(subscriber->pvt_id > 0) {
					janus_videoroom_publisher *owner = g_hash_table_lookup(publisher->room->private_ids, GUINT_TO_POINTER(subscriber->pvt_id));
					if(owner != NULL) {
						/* Note: we should refcount these subscription-publisher mappings as well */
						owner->subscriptions = g_slist_remove(owner->subscriptions, subscriber);
					}
				}
				/* Also notify event handlers */
				if(notify_events && gateway->events_is_enabled()) {
					json_t *info = json_object();
					json_object_set_new(info, "event", json_string("unsubscribed"));
					json_object_set_new(info, "room", json_integer(publisher->room->room_id));
					json_object_set_new(info, "feed", json_integer(publisher->user_id));
					gateway->notify_event(&janus_videoroom_plugin, session->handle, info);
				}
				janus_mutex_unlock(&publisher->subscribers_mutex);
				janus_refcount_decrease(&publisher->session->ref);
				g_clear_pointer(&subscriber->feed, janus_videoroom_publisher_dereference);
				g_clear_pointer(&subscriber, janus_videoroom_subscriber_dereference);
			}
		}
		/* TODO Should we close the handle as well? */
	}
}

/* Thread to handle incoming messages */
static void *janus_videoroom_handler(void *data) {
	JANUS_LOG(LOG_VERB, "Joining VideoRoom handler thread\n");
	janus_videoroom_message *msg = NULL;
	int error_code = 0;
	char error_cause[512];
	json_t *root = NULL;
	while(g_atomic_int_get(&initialized) && !g_atomic_int_get(&stopping)) {
		msg = g_async_queue_pop(messages);
		if(msg == NULL)
			continue;
		if(msg == &exit_message)
			break;
		if(msg->handle == NULL) {
			janus_videoroom_message_free(msg);
			continue;
		}
		janus_videoroom *videoroom = NULL;
		janus_videoroom_publisher *participant = NULL;
		janus_videoroom_session *session = (janus_videoroom_session *)msg->handle->plugin_handle;
		if(!session) {
			JANUS_LOG(LOG_ERR, "No session associated with this handle...\n");
			janus_videoroom_message_free(msg);
			continue;
		}
		if(g_atomic_int_get(&session->destroyed)) {
			janus_videoroom_message_free(msg);
			continue;
		}
		/* Handle request */
		error_code = 0;
		root = NULL;
		if(msg->message == NULL) {
			JANUS_LOG(LOG_ERR, "No message??\n");
			error_code = JANUS_VIDEOROOM_ERROR_NO_MESSAGE;
			g_snprintf(error_cause, 512, "%s", "No message??");
			goto error;
		}
		root = msg->message;
		/* Get the request first */
		JANUS_VALIDATE_JSON_OBJECT(root, request_parameters,
			error_code, error_cause, TRUE,
			JANUS_VIDEOROOM_ERROR_MISSING_ELEMENT, JANUS_VIDEOROOM_ERROR_INVALID_ELEMENT);
		if(error_code != 0)
			goto error;
		json_t *request = json_object_get(root, "request");
		const char *request_text = json_string_value(request);
		json_t *event = NULL;
		/* 'create' and 'destroy' are handled synchronously: what kind of participant is this session referring to? */
		if(session->participant_type == janus_videoroom_p_type_none) {
			JANUS_LOG(LOG_VERB, "Configuring new participant\n");
			/* Not configured yet, we need to do this now */
			if(strcasecmp(request_text, "join") && strcasecmp(request_text, "joinandconfigure")) {
				JANUS_LOG(LOG_ERR, "Invalid request on unconfigured participant\n");
				error_code = JANUS_VIDEOROOM_ERROR_JOIN_FIRST;
				g_snprintf(error_cause, 512, "Invalid request on unconfigured participant");
				goto error;
			}
			JANUS_VALIDATE_JSON_OBJECT(root, join_parameters,
				error_code, error_cause, TRUE,
				JANUS_VIDEOROOM_ERROR_MISSING_ELEMENT, JANUS_VIDEOROOM_ERROR_INVALID_ELEMENT);
			if(error_code != 0)
				goto error;
			janus_mutex_lock(&rooms_mutex);
			error_code = janus_videoroom_access_room(root, FALSE, TRUE, &videoroom, error_cause, sizeof(error_cause));
			janus_mutex_unlock(&rooms_mutex);
			if(error_code != 0)
				goto error;
			janus_refcount_increase(&videoroom->ref);
			json_t *ptype = json_object_get(root, "ptype");
			const char *ptype_text = json_string_value(ptype);
			if(!strcasecmp(ptype_text, "publisher")) {
				JANUS_LOG(LOG_VERB, "Configuring new publisher\n");
				JANUS_VALIDATE_JSON_OBJECT(root, publisher_parameters,
					error_code, error_cause, TRUE,
					JANUS_VIDEOROOM_ERROR_MISSING_ELEMENT, JANUS_VIDEOROOM_ERROR_INVALID_ELEMENT);
				if(error_code != 0)
					goto error;
				/* A token might be required to join */
				if(videoroom->check_tokens) {
					json_t *token = json_object_get(root, "token");
					const char *token_text = token ? json_string_value(token) : NULL;
					if(token_text == NULL || g_hash_table_lookup(videoroom->allowed, token_text) == NULL) {
						JANUS_LOG(LOG_ERR, "Unauthorized (not in the allowed list)\n");
						error_code = JANUS_VIDEOROOM_ERROR_UNAUTHORIZED;
						g_snprintf(error_cause, 512, "Unauthorized (not in the allowed list)");
						goto error;
					}
				}
				json_t *display = json_object_get(root, "display");
				const char *display_text = display ? json_string_value(display) : NULL;
				guint64 user_id = 0;
				json_t *id = json_object_get(root, "id");
				janus_mutex_lock(&videoroom->mutex);
				if(id) {
					user_id = json_integer_value(id);
					if(g_hash_table_lookup(videoroom->participants, &user_id) != NULL) {
						janus_mutex_unlock(&videoroom->mutex);
						/* User ID already taken */
						JANUS_LOG(LOG_ERR, "User ID %"SCNu64" already exists\n", user_id);
						error_code = JANUS_VIDEOROOM_ERROR_ID_EXISTS;
						g_snprintf(error_cause, 512, "User ID %"SCNu64" already exists", user_id);
						goto error;
					}
				}
				if(user_id == 0) {
					/* Generate a random ID */
					while(user_id == 0) {
						user_id = janus_random_uint64();
						if(g_hash_table_lookup(videoroom->participants, &user_id) != NULL) {
							/* User ID already taken, try another one */
							user_id = 0;
						}
					}
				}
				JANUS_LOG(LOG_VERB, "  -- Publisher ID: %"SCNu64"\n", user_id);
				/* Process the request */
				json_t *audio = NULL, *video = NULL, *data = NULL,
					*bitrate = NULL, *record = NULL, *recfile = NULL;
				if(!strcasecmp(request_text, "joinandconfigure")) {
					/* Also configure (or publish a new feed) audio/video/bitrate for this new publisher */
					/* join_parameters were validated earlier. */
					audio = json_object_get(root, "audio");
					video = json_object_get(root, "video");
					data = json_object_get(root, "data");
					bitrate = json_object_get(root, "bitrate");
					record = json_object_get(root, "record");
					recfile = json_object_get(root, "filename");
				}
				janus_videoroom_publisher *publisher = g_malloc0(sizeof(janus_videoroom_publisher));
				if(publisher == NULL) {
					JANUS_LOG(LOG_FATAL, "Memory error!\n");
					error_code = JANUS_VIDEOROOM_ERROR_UNKNOWN_ERROR;
					g_snprintf(error_cause, 512, "Memory error");
					goto error;
				}
				publisher->session = session;
				publisher->room = videoroom;
				videoroom = NULL;
				publisher->user_id = user_id;
				publisher->display = display_text ? g_strdup(display_text) : NULL;
				publisher->sdp = NULL;		/* We'll deal with this later */
				publisher->audio = FALSE;	/* We'll deal with this later */
				publisher->video = FALSE;	/* We'll deal with this later */
				publisher->data = FALSE;	/* We'll deal with this later */
				publisher->acodec = JANUS_VIDEOROOM_NOAUDIO;	/* We'll deal with this later */
				publisher->vcodec = JANUS_VIDEOROOM_NOVIDEO;	/* We'll deal with this later */
				publisher->audio_active = FALSE;
				publisher->video_active = FALSE;
				publisher->data_active = FALSE;
				publisher->recording_active = FALSE;
				publisher->recording_base = NULL;
				publisher->arc = NULL;
				publisher->vrc = NULL;
				publisher->drc = NULL;
				janus_mutex_init(&publisher->rec_mutex);
				publisher->firefox = FALSE;
				publisher->bitrate = publisher->room->bitrate;
				publisher->subscribers = NULL;
				publisher->subscriptions = NULL;
<<<<<<< HEAD
				janus_mutex_init(&publisher->subscribers_mutex);
				publisher->audio_pt = OPUS_PT;
				switch(publisher->room->acodec) {
					case JANUS_VIDEOROOM_OPUS:
						publisher->audio_pt = OPUS_PT;
						break;
					case JANUS_VIDEOROOM_ISAC_32K:
						publisher->audio_pt = ISAC32_PT;
						break;
					case JANUS_VIDEOROOM_ISAC_16K:
						publisher->audio_pt = ISAC16_PT;
						break;
					case JANUS_VIDEOROOM_PCMU:
						publisher->audio_pt = PCMU_PT;
						break;
					case JANUS_VIDEOROOM_PCMA:
						publisher->audio_pt = PCMA_PT;
						break;
					case JANUS_VIDEOROOM_G722:
						publisher->audio_pt = G722_PT;
						break;
					default:
						/* Shouldn't happen */
						publisher->audio_pt = OPUS_PT;
						break;
				}
				switch(publisher->room->vcodec) {
					case JANUS_VIDEOROOM_VP8:
						publisher->video_pt = VP8_PT;
						break;
					case JANUS_VIDEOROOM_VP9:
						publisher->video_pt = VP9_PT;
						break;
					case JANUS_VIDEOROOM_H264:
						publisher->video_pt = H264_PT;
						break;
					default:
						/* Shouldn't happen */
						publisher->video_pt = VP8_PT;
						break;
				}
=======
				janus_mutex_init(&publisher->listeners_mutex);
				publisher->audio_pt = -1;	/* We'll deal with this later */
				publisher->video_pt = -1;	/* We'll deal with this later */
>>>>>>> e7ca9676
				publisher->audio_ssrc = janus_random_uint32();
				publisher->video_ssrc = janus_random_uint32();
				publisher->audio_level_extmap_id = 0;
				publisher->video_orient_extmap_id = 0;
				publisher->playout_delay_extmap_id = 0;
				publisher->remb_startup = 4;
				publisher->remb_latest = 0;
				publisher->fir_latest = 0;
				publisher->fir_seq = 0;
				janus_mutex_init(&publisher->rtp_forwarders_mutex);
				publisher->rtp_forwarders = g_hash_table_new_full(NULL, NULL, NULL, (GDestroyNotify)janus_videoroom_rtp_forwarder_free_helper);
				publisher->udp_sock = -1;
				/* Finally, generate a private ID: this is only needed in case the participant
				 * wants to allow the plugin to know which subscriptions belong to them */
				publisher->pvt_id = 0;
				while(publisher->pvt_id == 0) {
					publisher->pvt_id = janus_random_uint32();
					if(g_hash_table_lookup(publisher->room->private_ids, GUINT_TO_POINTER(publisher->pvt_id)) != NULL) {
						/* Private ID already taken, try another one */
						publisher->pvt_id = 0;
					}
					g_hash_table_insert(publisher->room->private_ids, GUINT_TO_POINTER(publisher->pvt_id), publisher);
				}
				g_atomic_int_set(&publisher->destroyed, 0);
				janus_refcount_init(&publisher->ref, janus_videoroom_publisher_free);
				/* In case we also wanted to configure */
				if(audio) {
					publisher->audio_active = json_is_true(audio);
					JANUS_LOG(LOG_VERB, "Setting audio property: %s (room %"SCNu64", user %"SCNu64")\n", publisher->audio_active ? "true" : "false", publisher->room->room_id, publisher->user_id);
				}
				if(video) {
					publisher->video_active = json_is_true(video);
					JANUS_LOG(LOG_VERB, "Setting video property: %s (room %"SCNu64", user %"SCNu64")\n", publisher->video_active ? "true" : "false", publisher->room->room_id, publisher->user_id);
				}
				if(data) {
					publisher->data_active = json_is_true(data);
					JANUS_LOG(LOG_VERB, "Setting data property: %s (room %"SCNu64", user %"SCNu64")\n", publisher->data_active ? "true" : "false", publisher->room->room_id, publisher->user_id);
				}
				if(bitrate) {
					publisher->bitrate = json_integer_value(bitrate);
					JANUS_LOG(LOG_VERB, "Setting video bitrate: %"SCNu32" (room %"SCNu64", user %"SCNu64")\n", publisher->bitrate, publisher->room->room_id, publisher->user_id);
				}
				if(record) {
					publisher->recording_active = json_is_true(record);
					JANUS_LOG(LOG_VERB, "Setting record property: %s (room %"SCNu64", user %"SCNu64")\n", publisher->recording_active ? "true" : "false", publisher->room->room_id, publisher->user_id);
				}
				if(recfile) {
					publisher->recording_base = g_strdup(json_string_value(recfile));
					JANUS_LOG(LOG_VERB, "Setting recording basename: %s (room %"SCNu64", user %"SCNu64")\n", publisher->recording_base, publisher->room->room_id, publisher->user_id);
				}
				/* Done */
				janus_mutex_lock(&session->mutex);
				session->participant_type = janus_videoroom_p_type_publisher;
				session->participant = publisher;
				janus_mutex_unlock(&session->mutex);
				/* Return a list of all available publishers (those with an SDP available, that is) */
				json_t *list = json_array();
				GHashTableIter iter;
				gpointer value;
				janus_refcount_increase(&publisher->ref);
				g_hash_table_insert(publisher->room->participants, janus_uint64_dup(publisher->user_id), publisher);
				g_hash_table_iter_init(&iter, publisher->room->participants);
				while (!g_atomic_int_get(&publisher->room->destroyed) && g_hash_table_iter_next(&iter, NULL, &value)) {
					janus_videoroom_publisher *p = value;
					if(p == publisher || !p->sdp || !p->session->started) {
						continue;
					}
					json_t *pl = json_object();
					json_object_set_new(pl, "id", json_integer(p->user_id));
					if(p->display)
						json_object_set_new(pl, "display", json_string(p->display));
					if(p->audio)
						json_object_set_new(pl, "audio_codec", json_string(janus_videoroom_audiocodec_name(p->acodec)));
					if(p->video)
						json_object_set_new(pl, "video_codec", json_string(janus_videoroom_videocodec_name(p->vcodec)));
					if(p->audio_level_extmap_id > 0)
						json_object_set_new(pl, "talking", p->talking ? json_true() : json_false());
					json_array_append_new(list, pl);
				}
				event = json_object();
				json_object_set_new(event, "videoroom", json_string("joined"));
				json_object_set_new(event, "room", json_integer(publisher->room->room_id));
				json_object_set_new(event, "description", json_string(publisher->room->room_name));
				json_object_set_new(event, "id", json_integer(user_id));
				json_object_set_new(event, "private_id", json_integer(publisher->pvt_id));
				json_object_set_new(event, "publishers", list);
				/* See if we need to notify about a new participant joined the room (by default, we don't). */
				janus_videoroom_participant_joining(publisher);

				/* Also notify event handlers */
				if(notify_events && gateway->events_is_enabled()) {
					json_t *info = json_object();
					json_object_set_new(info, "event", json_string("joined"));
					json_object_set_new(info, "room", json_integer(publisher->room->room_id));
					json_object_set_new(info, "id", json_integer(user_id));
					json_object_set_new(info, "private_id", json_integer(publisher->pvt_id));
					if(display_text != NULL)
						json_object_set_new(info, "display", json_string(display_text));
					gateway->notify_event(&janus_videoroom_plugin, session->handle, info);
				}
				janus_mutex_unlock(&publisher->room->mutex);
			} else if(!strcasecmp(ptype_text, "subscriber") || !strcasecmp(ptype_text, "listener")) {
				JANUS_LOG(LOG_VERB, "Configuring new subscriber\n");
				/* This is a new subscriber */
				JANUS_VALIDATE_JSON_OBJECT(root, subscriber_parameters,
					error_code, error_cause, TRUE,
					JANUS_VIDEOROOM_ERROR_MISSING_ELEMENT, JANUS_VIDEOROOM_ERROR_INVALID_ELEMENT);
				if(error_code != 0)
					goto error;
				json_t *feed = json_object_get(root, "feed");
				guint64 feed_id = json_integer_value(feed);
				json_t *pvt = json_object_get(root, "private_id");
				guint64 pvt_id = json_integer_value(pvt);
				json_t *audio = json_object_get(root, "audio");
				json_t *video = json_object_get(root, "video");
				json_t *data = json_object_get(root, "data");
				json_t *offer_audio = json_object_get(root, "offer_audio");
				json_t *offer_video = json_object_get(root, "offer_video");
				json_t *offer_data = json_object_get(root, "offer_data");
				janus_mutex_lock(&videoroom->mutex);
				janus_videoroom_publisher *owner = NULL;
				janus_videoroom_publisher *publisher = g_hash_table_lookup(videoroom->participants, &feed_id);
				if(publisher == NULL || g_atomic_int_get(&publisher->destroyed) || publisher->sdp == NULL) {
					JANUS_LOG(LOG_ERR, "No such feed (%"SCNu64")\n", feed_id);
					error_code = JANUS_VIDEOROOM_ERROR_NO_SUCH_FEED;
					g_snprintf(error_cause, 512, "No such feed (%"SCNu64")", feed_id);
					janus_mutex_unlock(&videoroom->mutex);
					goto error;
				} else {
					/* Increase the refcount before unlocking so that nobody can remove and free the publisher in the meantime. */
					janus_refcount_increase(&publisher->ref);
					janus_refcount_increase(&publisher->session->ref);
					janus_mutex_unlock(&videoroom->mutex);
					/* First of all, let's check if this room requires valid private_id values */
					if(videoroom->require_pvtid) {
						/* It does, let's make sure this subscription complies */
						owner = g_hash_table_lookup(videoroom->private_ids, GUINT_TO_POINTER(pvt_id));
						if(pvt_id == 0 || owner == NULL) {
							JANUS_LOG(LOG_ERR, "Unauthorized (this room requires a valid private_id)\n");
							error_code = JANUS_VIDEOROOM_ERROR_UNAUTHORIZED;
							g_snprintf(error_cause, 512, "Unauthorized (this room requires a valid private_id)");
							goto error;
						}
					}
					janus_videoroom_subscriber *subscriber = g_malloc0(sizeof(janus_videoroom_subscriber));
					if(subscriber == NULL) {
						janus_refcount_decrease(&publisher->session->ref);
						janus_refcount_decrease(&publisher->ref);
						JANUS_LOG(LOG_FATAL, "Memory error!\n");
						error_code = JANUS_VIDEOROOM_ERROR_UNKNOWN_ERROR;
						g_snprintf(error_cause, 512, "Memory error");
						goto error;
					}
					subscriber->session = session;
					subscriber->room = videoroom;
					videoroom = NULL;
					subscriber->feed = publisher;
					subscriber->pvt_id = pvt_id;
					/* Initialize the subscriber context */
					janus_rtp_switching_context_reset(&subscriber->context);
					subscriber->audio_offered = offer_audio ? json_is_true(offer_audio) : TRUE;	/* True by default */
					if(!publisher->audio)
						subscriber->audio_offered = FALSE;	/* ... unless the publisher isn't sending any audio */
					subscriber->video_offered = offer_video ? json_is_true(offer_video) : TRUE;	/* True by default */
					if(!publisher->video)
						subscriber->video_offered = FALSE;	/* ... unless the publisher isn't sending any video */
					subscriber->data_offered = offer_data ? json_is_true(offer_data) : TRUE;	/* True by default */
					if(!publisher->data)
						subscriber->data_offered = FALSE;	/* ... unless the publisher isn't sending any data */
					if((!publisher->audio || !subscriber->audio_offered) &&
							(!publisher->video || !subscriber->video_offered) &&
							(!publisher->data || !subscriber->data_offered)) {
						g_free(subscriber);
						janus_refcount_decrease(&publisher->session->ref);
						janus_refcount_decrease(&publisher->ref);
						JANUS_LOG(LOG_ERR, "Can't offer an SDP with no audio, video or data\n");
						error_code = JANUS_VIDEOROOM_ERROR_INVALID_SDP;
						g_snprintf(error_cause, 512, "Can't offer an SDP with no audio, video or data");
						goto error;
					}
					subscriber->audio = audio ? json_is_true(audio) : TRUE;	/* True by default */
					if(!publisher->audio || !subscriber->audio_offered)
						subscriber->audio = FALSE;	/* ... unless the publisher isn't sending any audio or we're skipping it */
					subscriber->video = video ? json_is_true(video) : TRUE;	/* True by default */
					if(!publisher->video || !subscriber->video_offered)
						subscriber->video = FALSE;	/* ... unless the publisher isn't sending any video or we're skipping it */
					subscriber->data = data ? json_is_true(data) : TRUE;	/* True by default */
					if(!publisher->data || !subscriber->data_offered)
						subscriber->data = FALSE;	/* ... unless the publisher isn't sending any data or we're skipping it */
					subscriber->paused = TRUE;	/* We need an explicit start from the subscriber */
					g_atomic_int_set(&subscriber->destroyed, 0);
					janus_refcount_init(&subscriber->ref, janus_videoroom_subscriber_free);
					janus_refcount_increase(&subscriber->ref);	/* The publisher references the new subscriber too */
					subscriber->substream = -1;
					subscriber->substream_target = 2;
					subscriber->templayer = -1;
					subscriber->templayer_target = 2;
					subscriber->last_relayed = 0;
					janus_vp8_simulcast_context_reset(&subscriber->simulcast_context);
					if(subscriber->room->do_svc) {
						/* This subscriber belongs to a room where VP9 SVC has been enabled,
						 * let's assume we're interested in all layers for the time being */
						subscriber->spatial_layer = -1;
						subscriber->target_spatial_layer = 1;		/* FIXME Chrome sends 0 and 1 */
						subscriber->temporal_layer = -1;
						subscriber->target_temporal_layer = 2;	/* FIXME Chrome sends 0, 1 and 2 */
					}
					session->participant = subscriber;
					janus_mutex_lock(&publisher->subscribers_mutex);
					publisher->subscribers = g_slist_append(publisher->subscribers, subscriber);
					janus_mutex_unlock(&publisher->subscribers_mutex);
					if(owner != NULL) {
						/* Note: we should refcount these subscription-publisher mappings as well */
						janus_mutex_lock(&owner->subscribers_mutex);
						owner->subscriptions = g_slist_append(owner->subscriptions, subscriber);
						janus_mutex_unlock(&owner->subscribers_mutex);
					}
					event = json_object();
					json_object_set_new(event, "videoroom", json_string("attached"));
					json_object_set_new(event, "room", json_integer(subscriber->room->room_id));
					json_object_set_new(event, "id", json_integer(feed_id));
					if(publisher->display)
						json_object_set_new(event, "display", json_string(publisher->display));
					session->participant_type = janus_videoroom_p_type_subscriber;
					JANUS_LOG(LOG_VERB, "Preparing JSON event as a reply\n");
					/* Negotiate by sending the selected publisher SDP back */
					if(publisher->sdp != NULL) {
						/* Check if there's something the original SDP has that we should remove */
						char *sdp = publisher->sdp;
						if((publisher->audio && !subscriber->audio_offered) ||
								(publisher->video && !subscriber->video_offered) ||
								(publisher->data && !subscriber->data_offered)) {
							JANUS_LOG(LOG_VERB, "Munging SDP offer to adapt it to the subscriber's requirements\n");
							janus_sdp *offer = janus_sdp_parse(publisher->sdp, NULL, 0);
							if(publisher->audio && !subscriber->audio_offered)
								janus_sdp_mline_remove(offer, JANUS_SDP_AUDIO);
							if(publisher->video && !subscriber->video_offered)
								janus_sdp_mline_remove(offer, JANUS_SDP_VIDEO);
							if(publisher->data && !subscriber->data_offered)
								janus_sdp_mline_remove(offer, JANUS_SDP_APPLICATION);
							sdp = janus_sdp_write(offer);
							janus_sdp_free(offer);
						}
						json_t *jsep = json_pack("{ssss}", "type", "offer", "sdp", sdp);
						if(sdp != publisher->sdp)
							g_free(sdp);
						/* How long will the gateway take to push the event? */
						g_atomic_int_set(&session->hangingup, 0);
						gint64 start = janus_get_monotonic_time();
						int res = gateway->push_event(msg->handle, &janus_videoroom_plugin, msg->transaction, event, jsep);
						JANUS_LOG(LOG_VERB, "  >> Pushing event: %d (took %"SCNu64" us)\n", res, janus_get_monotonic_time()-start);
						json_decref(event);
						json_decref(jsep);
						janus_videoroom_message_free(msg);
						/* Also notify event handlers */
						if(notify_events && gateway->events_is_enabled()) {
							json_t *info = json_object();
							json_object_set_new(info, "event", json_string("subscribing"));
							json_object_set_new(info, "room", json_integer(subscriber->room->room_id));
							json_object_set_new(info, "feed", json_integer(feed_id));
							json_object_set_new(info, "private_id", json_integer(pvt_id));
							gateway->notify_event(&janus_videoroom_plugin, session->handle, info);
						}
						continue;
					}
				}
			} else {
				JANUS_LOG(LOG_ERR, "Invalid element (ptype)\n");
				error_code = JANUS_VIDEOROOM_ERROR_INVALID_ELEMENT;
				g_snprintf(error_cause, 512, "Invalid element (ptype)");
				goto error;
			}
		} else if(session->participant_type == janus_videoroom_p_type_publisher) {
			/* Handle this publisher */
			participant = janus_videoroom_session_get_publisher(session);
			if(participant == NULL) {
				JANUS_LOG(LOG_ERR, "Invalid participant instance\n");
				error_code = JANUS_VIDEOROOM_ERROR_UNKNOWN_ERROR;
				g_snprintf(error_cause, 512, "Invalid participant instance");
				goto error;
			}
			if(!strcasecmp(request_text, "join") || !strcasecmp(request_text, "joinandconfigure")) {
				JANUS_LOG(LOG_ERR, "Already in as a publisher on this handle\n");
				error_code = JANUS_VIDEOROOM_ERROR_ALREADY_JOINED;
				g_snprintf(error_cause, 512, "Already in as a publisher on this handle");
				goto error;
			} else if(!strcasecmp(request_text, "configure") || !strcasecmp(request_text, "publish")) {
				if(!strcasecmp(request_text, "publish") && participant->sdp) {
					JANUS_LOG(LOG_ERR, "Can't publish, already published\n");
					error_code = JANUS_VIDEOROOM_ERROR_ALREADY_PUBLISHED;
					g_snprintf(error_cause, 512, "Can't publish, already published");
					goto error;
				}
				if(participant->kicked) {
					JANUS_LOG(LOG_ERR, "Unauthorized, you have been kicked\n");
					error_code = JANUS_VIDEOROOM_ERROR_UNAUTHORIZED;
					g_snprintf(error_cause, 512, "Unauthorized, you have been kicked");
					goto error;
				}
				/* Configure (or publish a new feed) audio/video/bitrate for this publisher */
				JANUS_VALIDATE_JSON_OBJECT(root, publish_parameters,
					error_code, error_cause, TRUE,
					JANUS_VIDEOROOM_ERROR_MISSING_ELEMENT, JANUS_VIDEOROOM_ERROR_INVALID_ELEMENT);
				if(error_code != 0)
					goto error;
				json_t *audio = json_object_get(root, "audio");
				json_t *audiocodec = json_object_get(root, "audiocodec");
				json_t *video = json_object_get(root, "video");
				json_t *videocodec = json_object_get(root, "videocodec");
				json_t *data = json_object_get(root, "data");
				json_t *bitrate = json_object_get(root, "bitrate");
				json_t *record = json_object_get(root, "record");
				json_t *recfile = json_object_get(root, "filename");
				json_t *display = json_object_get(root, "display");
				if(audio) {
					gboolean audio_active = json_is_true(audio);
					if(session->started && audio_active && !participant->audio_active) {
						/* Audio was just resumed, try resetting the RTP headers for viewers */
						janus_mutex_lock(&participant->subscribers_mutex);
						GSList *ps = participant->subscribers;
						while(ps) {
							janus_videoroom_subscriber *l = (janus_videoroom_subscriber *)ps->data;
							if(l)
								l->context.a_seq_reset = TRUE;
							ps = ps->next;
						}
						janus_mutex_unlock(&participant->subscribers_mutex);
					}
					participant->audio_active = audio_active;
					JANUS_LOG(LOG_VERB, "Setting audio property: %s (room %"SCNu64", user %"SCNu64")\n", participant->audio_active ? "true" : "false", participant->room->room_id, participant->user_id);
				}
				if(audiocodec && json_string_value(json_object_get(msg->jsep, "sdp")) != NULL) {
					/* The participant would like to use an audio codec in particular */
					janus_videoroom_audiocodec acodec = janus_videoroom_audiocodec_from_name(json_string_value(audiocodec));
					if(acodec == JANUS_VIDEOROOM_NOAUDIO ||
							(acodec != participant->room->acodec[0] &&
							acodec != participant->room->acodec[1] &&
							acodec != participant->room->acodec[2])) {
						JANUS_LOG(LOG_ERR, "Participant asked for audio codec '%s', but it's not allowed (room %"SCNu64", user %"SCNu64")\n",
							json_string_value(audiocodec), participant->room->room_id, participant->user_id);
						error_code = JANUS_VIDEOROOM_ERROR_INVALID_ELEMENT;
						g_snprintf(error_cause, 512, "Audio codec unavailable in this room");
						goto error;
					}
					participant->acodec = acodec;
					JANUS_LOG(LOG_VERB, "Participant asked for audio codec '%s' (room %"SCNu64", user %"SCNu64")\n",
						json_string_value(audiocodec), participant->room->room_id, participant->user_id);
				}
				if(video) {
					gboolean video_active = json_is_true(video);
					if(session->started && video_active && !participant->video_active) {
						/* Video was just resumed, try resetting the RTP headers for viewers */
						janus_mutex_lock(&participant->subscribers_mutex);
						GSList *ps = participant->subscribers;
						while(ps) {
							janus_videoroom_subscriber *l = (janus_videoroom_subscriber *)ps->data;
							if(l)
								l->context.v_seq_reset = TRUE;
							ps = ps->next;
						}
						janus_mutex_unlock(&participant->subscribers_mutex);
					}
					participant->video_active = video_active;
					JANUS_LOG(LOG_VERB, "Setting video property: %s (room %"SCNu64", user %"SCNu64")\n", participant->video_active ? "true" : "false", participant->room->room_id, participant->user_id);
				}
				if(videocodec && json_string_value(json_object_get(msg->jsep, "sdp")) != NULL) {
					/* The participant would like to use a video codec in particular */
					janus_videoroom_videocodec vcodec = janus_videoroom_videocodec_from_name(json_string_value(videocodec));
					if(vcodec == JANUS_VIDEOROOM_NOVIDEO ||
							(vcodec != participant->room->vcodec[0] &&
							vcodec != participant->room->vcodec[1] &&
							vcodec != participant->room->vcodec[2])) {
						JANUS_LOG(LOG_ERR, "Participant asked for video codec '%s', but it's not allowed (room %"SCNu64", user %"SCNu64")\n",
							json_string_value(videocodec), participant->room->room_id, participant->user_id);
						error_code = JANUS_VIDEOROOM_ERROR_INVALID_ELEMENT;
						g_snprintf(error_cause, 512, "Video codec unavailable in this room");
						goto error;
					}
					participant->vcodec = vcodec;
					JANUS_LOG(LOG_VERB, "Participant asked for video codec '%s' (room %"SCNu64", user %"SCNu64")\n",
						json_string_value(videocodec), participant->room->room_id, participant->user_id);
				}
				if(data) {
					gboolean data_active = json_is_true(data);
					participant->data_active = data_active;
					JANUS_LOG(LOG_VERB, "Setting data property: %s (room %"SCNu64", user %"SCNu64")\n", participant->data_active ? "true" : "false", participant->room->room_id, participant->user_id);
				}
				if(bitrate) {
					participant->bitrate = json_integer_value(bitrate);
					JANUS_LOG(LOG_VERB, "Setting video bitrate: %"SCNu32" (room %"SCNu64", user %"SCNu64")\n", participant->bitrate, participant->room->room_id, participant->user_id);
					/* Send a new REMB */
					if(session->started)
						participant->remb_latest = janus_get_monotonic_time();
					char rtcpbuf[24];
					janus_rtcp_remb((char *)(&rtcpbuf), 24, participant->bitrate ? participant->bitrate : 256*1024);
					gateway->relay_rtcp(msg->handle, 1, rtcpbuf, 24);
				}
				janus_mutex_lock(&participant->rec_mutex);
				gboolean prev_recording_active = participant->recording_active;
				if(record) {
					participant->recording_active = json_is_true(record);
					JANUS_LOG(LOG_VERB, "Setting record property: %s (room %"SCNu64", user %"SCNu64")\n", participant->recording_active ? "true" : "false", participant->room->room_id, participant->user_id);
				}
				if(recfile) {
					participant->recording_base = g_strdup(json_string_value(recfile));
					JANUS_LOG(LOG_VERB, "Setting recording basename: %s (room %"SCNu64", user %"SCNu64")\n", participant->recording_base, participant->room->room_id, participant->user_id);
				}
				/* Do we need to do something with the recordings right now? */
				if(participant->recording_active != prev_recording_active) {
					/* Something changed */
					if(!participant->recording_active) {
						/* Not recording (anymore?) */
						janus_videoroom_recorder_close(participant);
					} else if(participant->recording_active && participant->sdp) {
						/* We've started recording, send a PLI/FIR and go on */
						janus_videoroom_recorder_create(
							participant, strstr(participant->sdp, "m=audio") != NULL,
							strstr(participant->sdp, "m=video") != NULL,
							strstr(participant->sdp, "m=application") != NULL);
						if(strstr(participant->sdp, "m=video")) {
							/* Send a FIR */
							char buf[20];
							memset(buf, 0, 20);
							janus_rtcp_fir((char *)&buf, 20, &participant->fir_seq);
							JANUS_LOG(LOG_VERB, "Recording video, sending FIR to %"SCNu64" (%s)\n",
								participant->user_id, participant->display ? participant->display : "??");
							gateway->relay_rtcp(participant->session->handle, 1, buf, 20);
							/* Send a PLI too, just in case... */
							janus_rtcp_pli((char *)&buf, 12);
							JANUS_LOG(LOG_VERB, "Recording video, sending PLI to %"SCNu64" (%s)\n",
								participant->user_id, participant->display ? participant->display : "??");
							gateway->relay_rtcp(participant->session->handle, 1, buf, 12);
						}
					}
				}
				janus_mutex_unlock(&participant->rec_mutex);
				if(display) {
					janus_mutex_lock(&participant->room->mutex);
					char *old_display = participant->display;
					char *new_display = g_strdup(json_string_value(display));
					participant->display = new_display;
					g_free(old_display);
					json_t *display_event = json_object();
					json_object_set_new(display_event, "videoroom", json_string("event"));
					json_object_set_new(display_event, "id", json_integer(participant->user_id));
					json_object_set_new(display_event, "display", json_string(participant->display));
					if(participant->room && !participant->room->destroyed) {
						janus_videoroom_notify_participants(participant, display_event);
					}
					janus_mutex_unlock(&participant->room->mutex);
					json_decref(display_event);
				}
				/* Done */
				event = json_object();
				json_object_set_new(event, "videoroom", json_string("event"));
				json_object_set_new(event, "room", json_integer(participant->room->room_id));
				json_object_set_new(event, "configured", json_string("ok"));
				/* Also notify event handlers */
				if(notify_events && gateway->events_is_enabled()) {
					json_t *info = json_object();
					json_object_set_new(info, "event", json_string("configured"));
					json_object_set_new(info, "room", json_integer(participant->room->room_id));
					json_object_set_new(info, "id", json_integer(participant->user_id));
					json_object_set_new(info, "audio_active", participant->audio_active ? json_true() : json_false());
					json_object_set_new(info, "video_active", participant->video_active ? json_true() : json_false());
					json_object_set_new(info, "data_active", participant->data_active ? json_true() : json_false());
					json_object_set_new(info, "bitrate", json_integer(participant->bitrate));
					if(participant->arc || participant->vrc || participant->drc) {
						json_t *recording = json_object();
						if(participant->arc && participant->arc->filename)
							json_object_set_new(recording, "audio", json_string(participant->arc->filename));
						if(participant->vrc && participant->vrc->filename)
							json_object_set_new(recording, "video", json_string(participant->vrc->filename));
						if(participant->drc && participant->drc->filename)
							json_object_set_new(recording, "data", json_string(participant->drc->filename));
						json_object_set_new(info, "recording", recording);
					}
					gateway->notify_event(&janus_videoroom_plugin, session->handle, info);
				}
			} else if(!strcasecmp(request_text, "unpublish")) {
				/* This participant wants to unpublish */
				if(!participant->sdp) {
					JANUS_LOG(LOG_ERR, "Can't unpublish, not published\n");
					error_code = JANUS_VIDEOROOM_ERROR_NOT_PUBLISHED;
					g_snprintf(error_cause, 512, "Can't unpublish, not published");
					goto error;
				}
				/* Tell the core to tear down the PeerConnection, hangup_media will do the rest */
				janus_videoroom_hangup_media(session->handle);
				gateway->close_pc(session->handle);
				/* Done */
				event = json_object();
				json_object_set_new(event, "videoroom", json_string("event"));
				json_object_set_new(event, "room", json_integer(participant->room->room_id));
				json_object_set_new(event, "unpublished", json_string("ok"));
			} else if(!strcasecmp(request_text, "leave")) {
				/* Prepare an event to confirm the request */
				event = json_object();
				json_object_set_new(event, "videoroom", json_string("event"));
				json_object_set_new(event, "room", json_integer(participant->room->room_id));
				json_object_set_new(event, "leaving", json_string("ok"));
				/* This publisher is leaving, tell everybody */
				session->participant_type = janus_videoroom_p_type_none;
				janus_videoroom_leave_or_unpublish(participant, TRUE, FALSE);
				/* Done */
				participant->audio_active = FALSE;
				participant->video_active = FALSE;
				participant->data_active = FALSE;
				session->started = FALSE;
				//~ session->destroy = TRUE;
			} else {
				JANUS_LOG(LOG_ERR, "Unknown request '%s'\n", request_text);
				error_code = JANUS_VIDEOROOM_ERROR_INVALID_REQUEST;
				g_snprintf(error_cause, 512, "Unknown request '%s'", request_text);
				goto error;
			}
			g_clear_pointer(&participant, janus_videoroom_publisher_dereference);
		} else if(session->participant_type == janus_videoroom_p_type_subscriber) {
			/* Handle this subscriber */
			janus_videoroom_subscriber *subscriber = (janus_videoroom_subscriber *)session->participant;
			if(subscriber == NULL) {
				JANUS_LOG(LOG_ERR, "Invalid subscriber instance\n");
				error_code = JANUS_VIDEOROOM_ERROR_UNKNOWN_ERROR;
				g_snprintf(error_cause, 512, "Invalid subscriber instance");
				goto error;
			}
			if(!strcasecmp(request_text, "join")) {
				JANUS_LOG(LOG_ERR, "Already in as a subscriber on this handle\n");
				error_code = JANUS_VIDEOROOM_ERROR_ALREADY_JOINED;
				g_snprintf(error_cause, 512, "Already in as a subscriber on this handle");
				goto error;
			} else if(!strcasecmp(request_text, "start")) {
				/* Start/restart receiving the publisher streams */
				subscriber->paused = FALSE;
				event = json_object();
				json_object_set_new(event, "videoroom", json_string("event"));
				json_object_set_new(event, "room", json_integer(subscriber->room->room_id));
				json_object_set_new(event, "started", json_string("ok"));
			} else if(!strcasecmp(request_text, "configure")) {
				JANUS_VALIDATE_JSON_OBJECT(root, configure_parameters,
					error_code, error_cause, TRUE,
					JANUS_VIDEOROOM_ERROR_MISSING_ELEMENT, JANUS_VIDEOROOM_ERROR_INVALID_ELEMENT);
				if(error_code != 0)
					goto error;
				if(subscriber->kicked) {
					JANUS_LOG(LOG_ERR, "Unauthorized, you have been kicked\n");
					error_code = JANUS_VIDEOROOM_ERROR_UNAUTHORIZED;
					g_snprintf(error_cause, 512, "Unauthorized, you have been kicked");
					goto error;
				}
				json_t *audio = json_object_get(root, "audio");
				json_t *video = json_object_get(root, "video");
				json_t *data = json_object_get(root, "data");
				json_t *spatial = json_object_get(root, "spatial_layer");
				json_t *temporal = json_object_get(root, "temporal_layer");
				json_t *sc_substream = json_object_get(root, "substream");
				if(json_integer_value(sc_substream) > 2) {
					JANUS_LOG(LOG_ERR, "Invalid element (substream should be 0, 1 or 2)\n");
					error_code = JANUS_VIDEOROOM_ERROR_INVALID_ELEMENT;
					g_snprintf(error_cause, 512, "Invalid value (substream should be 0, 1 or 2)");
					goto error;
				}
				json_t *sc_temporal = json_object_get(root, "temporal");
				if(json_integer_value(sc_temporal) > 2) {
					JANUS_LOG(LOG_ERR, "Invalid element (temporal should be 0, 1 or 2)\n");
					error_code = JANUS_VIDEOROOM_ERROR_INVALID_ELEMENT;
					g_snprintf(error_cause, 512, "Invalid value (temporal should be 0, 1 or 2)");
					goto error;
				}
				/* Update the audio/video/data flags, if set */
				janus_videoroom_publisher *publisher = subscriber->feed;
				if(publisher) {
					if(audio && publisher->audio && subscriber->audio_offered)
						subscriber->audio = json_is_true(audio);
					if(video && publisher->video && subscriber->video_offered)
						subscriber->video = json_is_true(video);
					if(data && publisher->data && subscriber->data_offered)
						subscriber->data = json_is_true(data);
					/* Check if a simulcasting-related request is involved */
					if(sc_substream && publisher->ssrc[0] != 0) {
						subscriber->substream_target = json_integer_value(sc_substream);
						JANUS_LOG(LOG_VERB, "Setting video SSRC to let through (simulcast): %"SCNu32" (index %d, was %d)\n",
							publisher->ssrc[subscriber->substream], subscriber->substream_target, subscriber->substream);
						if(subscriber->substream_target == subscriber->substream) {
							/* No need to do anything, we're already getting the right substream, so notify the user */
							json_t *event = json_object();
							json_object_set_new(event, "videoroom", json_string("event"));
							json_object_set_new(event, "room", json_integer(subscriber->room->room_id));
							json_object_set_new(event, "substream", json_integer(subscriber->substream));
							gateway->push_event(msg->handle, &janus_videoroom_plugin, NULL, event, NULL);
							json_decref(event);
						} else {
							/* Send a FIR */
							char buf[20];
							janus_rtcp_fir((char *)&buf, 20, &publisher->fir_seq);
							JANUS_LOG(LOG_VERB, "Simulcasting substream change, sending FIR to %"SCNu64" (%s)\n", publisher->user_id, publisher->display ? publisher->display : "??");
							gateway->relay_rtcp(publisher->session->handle, 1, buf, 20);
							/* Send a PLI too, just in case... */
							janus_rtcp_pli((char *)&buf, 12);
							JANUS_LOG(LOG_VERB, "Simulcasting substream change, sending PLI to %"SCNu64" (%s)\n", publisher->user_id, publisher->display ? publisher->display : "??");
							gateway->relay_rtcp(publisher->session->handle, 1, buf, 12);
						}
					}
					if(sc_temporal && publisher->ssrc[0] != 0) {
						subscriber->templayer_target = json_integer_value(sc_temporal);
						JANUS_LOG(LOG_VERB, "Setting video temporal layer to let through (simulcast): %d (was %d)\n",
							subscriber->templayer_target, subscriber->templayer);
						if(subscriber->templayer_target == subscriber->templayer) {
							/* No need to do anything, we're already getting the right temporal, so notify the user */
							json_t *event = json_object();
							json_object_set_new(event, "videoroom", json_string("event"));
							json_object_set_new(event, "room", json_integer(subscriber->room->room_id));
							json_object_set_new(event, "temporal", json_integer(subscriber->templayer));
							gateway->push_event(msg->handle, &janus_videoroom_plugin, NULL, event, NULL);
							json_decref(event);
						} else {
							/* Send a FIR */
							char buf[20];
							janus_rtcp_fir((char *)&buf, 20, &publisher->fir_seq);
							JANUS_LOG(LOG_VERB, "Simulcasting temporal layer change, sending FIR to %"SCNu64" (%s)\n", publisher->user_id, publisher->display ? publisher->display : "??");
							gateway->relay_rtcp(publisher->session->handle, 1, buf, 20);
							/* Send a PLI too, just in case... */
							janus_rtcp_pli((char *)&buf, 12);
							JANUS_LOG(LOG_VERB, "Simulcasting temporal layer change, sending PLI to %"SCNu64" (%s)\n", publisher->user_id, publisher->display ? publisher->display : "??");
							gateway->relay_rtcp(publisher->session->handle, 1, buf, 12);
						}
					}
				}
				if(subscriber->room->do_svc) {
					/* Also check if the viewer is trying to configure a layer change */
					if(spatial) {
						int spatial_layer = json_integer_value(spatial);
						if(spatial_layer > 1) {
							JANUS_LOG(LOG_WARN, "Spatial layer higher than 1, will probably be ignored\n");
						}
						if(spatial_layer == subscriber->spatial_layer) {
							/* No need to do anything, we're already getting the right spatial layer, so notify the user */
							json_t *event = json_object();
							json_object_set_new(event, "videoroom", json_string("event"));
							json_object_set_new(event, "room", json_integer(subscriber->room->room_id));
							json_object_set_new(event, "spatial_layer", json_integer(subscriber->spatial_layer));
							gateway->push_event(msg->handle, &janus_videoroom_plugin, NULL, event, NULL);
							json_decref(event);
						} else if(spatial_layer != subscriber->target_spatial_layer) {
							/* Send a FIR to the new RTP forward publisher */
							char buf[20];
							janus_rtcp_fir((char *)&buf, 20, &publisher->fir_seq);
							JANUS_LOG(LOG_VERB, "Need to downscale spatially, sending FIR to %"SCNu64" (%s)\n", publisher->user_id, publisher->display ? publisher->display : "??");
							gateway->relay_rtcp(publisher->session->handle, 1, buf, 20);
							/* Send a PLI too, just in case... */
							janus_rtcp_pli((char *)&buf, 12);
							JANUS_LOG(LOG_VERB, "Need to downscale spatially, sending PLI to %"SCNu64" (%s)\n", publisher->user_id, publisher->display ? publisher->display : "??");
							gateway->relay_rtcp(publisher->session->handle, 1, buf, 12);
						}
						subscriber->target_spatial_layer = spatial_layer;
					}
					if(temporal) {
						int temporal_layer = json_integer_value(temporal);
						if(temporal_layer > 2) {
							JANUS_LOG(LOG_WARN, "Temporal layer higher than 2, will probably be ignored\n");
						}
						if(temporal_layer == subscriber->temporal_layer) {
							/* No need to do anything, we're already getting the right temporal layer, so notify the user */
							json_t *event = json_object();
							json_object_set_new(event, "videoroom", json_string("event"));
							json_object_set_new(event, "room", json_integer(subscriber->room->room_id));
							json_object_set_new(event, "temporal_layer", json_integer(subscriber->temporal_layer));
							gateway->push_event(msg->handle, &janus_videoroom_plugin, NULL, event, NULL);
							json_decref(event);
						}
						subscriber->target_temporal_layer = temporal_layer;
					}
				}
				event = json_object();
				json_object_set_new(event, "videoroom", json_string("event"));
				json_object_set_new(event, "room", json_integer(subscriber->room->room_id));
				json_object_set_new(event, "configured", json_string("ok"));
			} else if(!strcasecmp(request_text, "pause")) {
				/* Stop receiving the publisher streams for a while */
				subscriber->paused = TRUE;
				event = json_object();
				json_object_set_new(event, "videoroom", json_string("event"));
				json_object_set_new(event, "room", json_integer(subscriber->room->room_id));
				json_object_set_new(event, "paused", json_string("ok"));
			} else if(!strcasecmp(request_text, "switch")) {
				/* This subscriber wants to switch to a different publisher */
				JANUS_VALIDATE_JSON_OBJECT(root, subscriber_parameters,
					error_code, error_cause, TRUE,
					JANUS_VIDEOROOM_ERROR_MISSING_ELEMENT, JANUS_VIDEOROOM_ERROR_INVALID_ELEMENT);
				if(error_code != 0)
					goto error;
				json_t *feed = json_object_get(root, "feed");
				guint64 feed_id = json_integer_value(feed);
				json_t *audio = json_object_get(root, "audio");
				json_t *video = json_object_get(root, "video");
				json_t *data = json_object_get(root, "data");
				if(!subscriber->room) {
					JANUS_LOG(LOG_ERR, "Room Destroyed \n");
					error_code = JANUS_VIDEOROOM_ERROR_NO_SUCH_ROOM;
					g_snprintf(error_cause, 512, "No such room ");
					goto error;
				}
				if(g_atomic_int_get(&subscriber->room->destroyed)) {
					JANUS_LOG(LOG_ERR, "Room Destroyed (%"SCNu64")\n", subscriber->room->room_id);
					error_code = JANUS_VIDEOROOM_ERROR_NO_SUCH_ROOM;
					g_snprintf(error_cause, 512, "No such room (%"SCNu64")", subscriber->room->room_id);
					goto error;
				}
				janus_mutex_lock(&subscriber->room->mutex);
				janus_videoroom_publisher *publisher = g_hash_table_lookup(subscriber->room->participants, &feed_id);
				if(publisher == NULL || g_atomic_int_get(&publisher->destroyed) || publisher->sdp == NULL) {
					JANUS_LOG(LOG_ERR, "No such feed (%"SCNu64")\n", feed_id);
					error_code = JANUS_VIDEOROOM_ERROR_NO_SUCH_FEED;
					g_snprintf(error_cause, 512, "No such feed (%"SCNu64")", feed_id);
					janus_mutex_unlock(&subscriber->room->mutex);
					goto error;
				}
				janus_refcount_increase(&publisher->ref);
				janus_refcount_increase(&publisher->session->ref);
				janus_mutex_unlock(&subscriber->room->mutex);
				gboolean paused = subscriber->paused;
				subscriber->paused = TRUE;
				/* Unsubscribe from the previous publisher */
				janus_videoroom_publisher *prev_feed = subscriber->feed;
				if(prev_feed) {
<<<<<<< HEAD
					janus_mutex_lock(&prev_feed->subscribers_mutex);
					prev_feed->subscribers = g_slist_remove(prev_feed->subscribers, subscriber);
					janus_mutex_unlock(&prev_feed->subscribers_mutex);
					janus_refcount_decrease(&prev_feed->session->ref);
					g_clear_pointer(&subscriber->feed, janus_videoroom_publisher_dereference);
=======
					/* ... but make sure the codecs are compliant first */
					if(publisher->acodec != prev_feed->acodec || publisher->vcodec != prev_feed->vcodec) {
						listener->paused = paused;
						JANUS_LOG(LOG_ERR, "The two publishers are not using the same codecs, can't switch\n");
						error_code = JANUS_VIDEOROOM_ERROR_INVALID_SDP;
						g_snprintf(error_cause, 512, "The two publishers are not using the same codecs, can't switch");
						goto error;
					}
					/* Go on */
					janus_mutex_lock(&prev_feed->listeners_mutex);
					prev_feed->listeners = g_slist_remove(prev_feed->listeners, listener);
					janus_mutex_unlock(&prev_feed->listeners_mutex);
					listener->feed = NULL;
>>>>>>> e7ca9676
				}
				/* Subscribe to the new one */
				subscriber->audio = audio ? json_is_true(audio) : TRUE;	/* True by default */
				if(!publisher->audio)
					subscriber->audio = FALSE;	/* ... unless the publisher isn't sending any audio */
				subscriber->video = video ? json_is_true(video) : TRUE;	/* True by default */
				if(!publisher->video)
					subscriber->video = FALSE;	/* ... unless the publisher isn't sending any video */
				subscriber->data = data ? json_is_true(data) : TRUE;	/* True by default */
				if(!publisher->data)
					subscriber->data = FALSE;	/* ... unless the publisher isn't sending any data */
				if(subscriber->room && subscriber->room->do_svc) {
					/* This subscriber belongs to a room where VP9 SVC has been enabled,
					 * let's assume we're interested in all layers for the time being */
					subscriber->spatial_layer = -1;
					subscriber->target_spatial_layer = 1;		/* FIXME Chrome sends 0 and 1 */
					subscriber->temporal_layer = -1;
					subscriber->target_temporal_layer = 2;	/* FIXME Chrome sends 0, 1 and 2 */
				}
				janus_mutex_lock(&publisher->subscribers_mutex);
				publisher->subscribers = g_slist_append(publisher->subscribers, subscriber);
				janus_mutex_unlock(&publisher->subscribers_mutex);
				subscriber->feed = publisher;
				/* Send a FIR to the new publisher */
				char buf[20];
				janus_rtcp_fir((char *)&buf, 20, &publisher->fir_seq);
				JANUS_LOG(LOG_VERB, "Switching existing subscriber to new publisher, sending FIR to %"SCNu64" (%s)\n", publisher->user_id, publisher->display ? publisher->display : "??");
				gateway->relay_rtcp(publisher->session->handle, 1, buf, 20);
				/* Send a PLI too, just in case... */
				janus_rtcp_pli((char *)&buf, 12);
				JANUS_LOG(LOG_VERB, "Switching existing subscriber to new publisher, sending PLI to %"SCNu64" (%s)\n", publisher->user_id, publisher->display ? publisher->display : "??");
				gateway->relay_rtcp(publisher->session->handle, 1, buf, 12);
				/* Done */
				subscriber->paused = paused;
				event = json_object();
				json_object_set_new(event, "videoroom", json_string("event"));
				json_object_set_new(event, "switched", json_string("ok"));
				json_object_set_new(event, "room", json_integer(subscriber->room->room_id));
				json_object_set_new(event, "id", json_integer(feed_id));
				if(publisher->display)
					json_object_set_new(event, "display", json_string(publisher->display));
				/* Also notify event handlers */
				if(notify_events && gateway->events_is_enabled()) {
					json_t *info = json_object();
					json_object_set_new(info, "event", json_string("switched"));
					json_object_set_new(info, "room", json_integer(publisher->room->room_id));
					json_object_set_new(info, "feed", json_integer(publisher->user_id));
					gateway->notify_event(&janus_videoroom_plugin, session->handle, info);
				}
			} else if(!strcasecmp(request_text, "leave")) {
				guint64 room_id = subscriber && subscriber->room ? subscriber->room->room_id : 0;
				/* Tell the core to tear down the PeerConnection, hangup_media will do the rest */
				janus_videoroom_hangup_media(session->handle);
				gateway->close_pc(session->handle);
				/* Send an event back */
				event = json_object();
				json_object_set_new(event, "videoroom", json_string("event"));
				json_object_set_new(event, "room", json_integer(room_id));
				json_object_set_new(event, "left", json_string("ok"));
				session->started = FALSE;
			} else {
				JANUS_LOG(LOG_ERR, "Unknown request '%s'\n", request_text);
				error_code = JANUS_VIDEOROOM_ERROR_INVALID_REQUEST;
				g_snprintf(error_cause, 512, "Unknown request '%s'", request_text);
				goto error;
			}
		}

		/* Prepare JSON event */
		JANUS_LOG(LOG_VERB, "Preparing JSON event as a reply\n");
		/* Any SDP to handle? */
		const char *msg_sdp_type = json_string_value(json_object_get(msg->jsep, "type"));
		const char *msg_sdp = json_string_value(json_object_get(msg->jsep, "sdp"));
		json_t *msg_simulcast = json_object_get(msg->jsep, "simulcast");
		if(!msg_sdp) {
			int ret = gateway->push_event(msg->handle, &janus_videoroom_plugin, msg->transaction, event, NULL);
			JANUS_LOG(LOG_VERB, "  >> %d (%s)\n", ret, janus_get_api_error(ret));
			json_decref(event);
		} else {
			JANUS_LOG(LOG_VERB, "This is involving a negotiation (%s) as well:\n%s\n", msg_sdp_type, msg_sdp);
			const char *type = NULL;
			if(!strcasecmp(msg_sdp_type, "offer")) {
				/* We need to answer */
				type = "answer";
			} else if(!strcasecmp(msg_sdp_type, "answer")) {
				/* We got an answer (from a subscriber?), no need to negotiate */
				g_atomic_int_set(&session->hangingup, 0);
				int ret = gateway->push_event(msg->handle, &janus_videoroom_plugin, msg->transaction, event, NULL);
				JANUS_LOG(LOG_VERB, "  >> %d (%s)\n", ret, janus_get_api_error(ret));
				json_decref(event);
				janus_videoroom_message_free(msg);
				continue;
			} else {
				/* TODO We don't support anything else right now... */
				JANUS_LOG(LOG_ERR, "Unknown SDP type '%s'\n", msg_sdp_type);
				error_code = JANUS_VIDEOROOM_ERROR_INVALID_SDP_TYPE;
				g_snprintf(error_cause, 512, "Unknown SDP type '%s'", msg_sdp_type);
				goto error;
			}
			if(session->participant_type != janus_videoroom_p_type_publisher) {
				/* We shouldn't be here, we always offer ourselves */
				JANUS_LOG(LOG_ERR, "Only publishers send offers\n");
				error_code = JANUS_VIDEOROOM_ERROR_INVALID_SDP_TYPE;
				g_snprintf(error_cause, 512, "Only publishers send offers");
				goto error;
			} else {
				/* This is a new publisher: is there room? */
				participant = janus_videoroom_session_get_publisher(session);
				janus_videoroom *videoroom = participant->room;
				int count = 0;
				GHashTableIter iter;
				gpointer value;
				if(!videoroom) {
					error_code = JANUS_VIDEOROOM_ERROR_NO_SUCH_ROOM;
					goto error;
				}
				if(g_atomic_int_get(&videoroom->destroyed)) {
					error_code = JANUS_VIDEOROOM_ERROR_NO_SUCH_ROOM;
					goto error;
				}
				janus_mutex_lock(&videoroom->mutex);
				g_hash_table_iter_init(&iter, videoroom->participants);
				while (!g_atomic_int_get(&videoroom->destroyed) && g_hash_table_iter_next(&iter, NULL, &value)) {
					janus_videoroom_publisher *p = value;
					if(p != participant && p->sdp)
						count++;
				}
				janus_mutex_unlock(&videoroom->mutex);
				if(count == videoroom->max_publishers) {
					participant->audio_active = FALSE;
					participant->video_active = FALSE;
					participant->data_active = FALSE;
					JANUS_LOG(LOG_ERR, "Maximum number of publishers (%d) already reached\n", videoroom->max_publishers);
					error_code = JANUS_VIDEOROOM_ERROR_PUBLISHERS_FULL;
					g_snprintf(error_cause, 512, "Maximum number of publishers (%d) already reached", videoroom->max_publishers);
					goto error;
				}
				/* Now prepare the SDP to give back */
				if(strstr(msg_sdp, "Mozilla")) {
					participant->firefox = TRUE;
				}
				/* Start by parsing the offer */
				char error_str[512];
				janus_sdp *offer = janus_sdp_parse(msg_sdp, error_str, sizeof(error_str));
				if(offer == NULL) {
					json_decref(event);
					JANUS_LOG(LOG_ERR, "Error parsing offer: %s\n", error_str);
					error_code = JANUS_VIDEOROOM_ERROR_INVALID_SDP;
					g_snprintf(error_cause, 512, "Error parsing offer: %s", error_str);
					goto error;
				}
				gboolean audio_level_extmap = FALSE, video_orient_extmap = FALSE, playout_delay_extmap = FALSE;
				janus_sdp_mdirection audio_level_mdir = JANUS_SDP_SENDRECV,
					video_orient_mdir = JANUS_SDP_SENDRECV,
					playout_delay_mdir = JANUS_SDP_SENDRECV;
				GList *temp = offer->m_lines;
				while(temp) {
					/* Which media are available? */
					janus_sdp_mline *m = (janus_sdp_mline *)temp->data;
					if(m->type == JANUS_SDP_AUDIO && m->port > 0 &&
							m->direction != JANUS_SDP_RECVONLY && m->direction != JANUS_SDP_INACTIVE) {
						participant->audio = TRUE;
					} else if(m->type == JANUS_SDP_VIDEO && m->port > 0 &&
							m->direction != JANUS_SDP_RECVONLY && m->direction != JANUS_SDP_INACTIVE) {
						participant->video = TRUE;
					} else if(m->type == JANUS_SDP_APPLICATION && m->port > 0) {
						participant->data = TRUE;
					}
					if(m->type == JANUS_SDP_AUDIO || m->type == JANUS_SDP_VIDEO) {
						/* Are the extmaps we care about there? */
						GList *ma = m->attributes;
						while(ma) {
							janus_sdp_attribute *a = (janus_sdp_attribute *)ma->data;
							if(a->value) {
								if(videoroom->audiolevel_ext && m->type == JANUS_SDP_AUDIO && strstr(a->value, JANUS_RTP_EXTMAP_AUDIO_LEVEL)) {
									participant->audio_level_extmap_id = atoi(a->value);
									audio_level_extmap = TRUE;
									audio_level_mdir = a->direction;
								} else if(videoroom->videoorient_ext && m->type == JANUS_SDP_VIDEO && strstr(a->value, JANUS_RTP_EXTMAP_VIDEO_ORIENTATION)) {
									participant->video_orient_extmap_id = atoi(a->value);
									video_orient_extmap = TRUE;
									video_orient_mdir = a->direction;
								} else if(videoroom->playoutdelay_ext && m->type == JANUS_SDP_VIDEO && strstr(a->value, JANUS_RTP_EXTMAP_PLAYOUT_DELAY)) {
									participant->playout_delay_extmap_id = atoi(a->value);
									playout_delay_extmap = TRUE;
									playout_delay_mdir = a->direction;
								}
							}
							ma = ma->next;
						}
					}
					temp = temp->next;
				}
				/* Prepare an answer now: force the room codecs and recvonly on the Janus side */
				JANUS_LOG(LOG_VERB, "The publisher %s going to send an audio stream\n", participant->audio ? "is" : "is NOT");
				JANUS_LOG(LOG_VERB, "The publisher %s going to send a video stream\n", participant->video ? "is" : "is NOT");
				JANUS_LOG(LOG_VERB, "The publisher %s going to open a data channel\n", participant->data ? "is" : "is NOT");
				/* Check the codecs we can use, or the ones we should */
				if(participant->acodec == JANUS_VIDEOROOM_NOAUDIO) {
					int i=0;
					for(i=0; i<3; i++) {
						if(participant->room->acodec[i] == JANUS_VIDEOROOM_NOAUDIO)
							continue;
						if(janus_sdp_get_codec_pt(offer, janus_videoroom_audiocodec_name(participant->room->acodec[i])) != -1) {
							participant->acodec = participant->room->acodec[i];
							break;
						}
					}
				}
				JANUS_LOG(LOG_VERB, "The publisher is going to use the %s audio codec\n", janus_videoroom_audiocodec_name(participant->acodec));
				participant->audio_pt = janus_videoroom_audiocodec_pt(participant->acodec);
				if(participant->vcodec == JANUS_VIDEOROOM_NOVIDEO) {
					int i=0;
					for(i=0; i<3; i++) {
						if(participant->room->vcodec[i] == JANUS_VIDEOROOM_NOVIDEO)
							continue;
						if(janus_sdp_get_codec_pt(offer, janus_videoroom_videocodec_name(participant->room->vcodec[i])) != -1) {
							participant->vcodec = participant->room->vcodec[i];
							break;
						}
					}
				}
				JANUS_LOG(LOG_VERB, "The publisher is going to use the %s video codec\n", janus_videoroom_videocodec_name(participant->vcodec));
				participant->video_pt = janus_videoroom_videocodec_pt(participant->vcodec);
				janus_sdp *answer = janus_sdp_generate_answer(offer,
					JANUS_SDP_OA_AUDIO_CODEC, janus_videoroom_audiocodec_name(participant->acodec),
					JANUS_SDP_OA_AUDIO_DIRECTION, JANUS_SDP_RECVONLY,
					JANUS_SDP_OA_VIDEO_CODEC, janus_videoroom_videocodec_name(participant->vcodec),
					JANUS_SDP_OA_VIDEO_DIRECTION, JANUS_SDP_RECVONLY,
					JANUS_SDP_OA_DONE);
				janus_sdp_free(offer);
				/* Replace the session name */
				g_free(answer->s_name);
				char s_name[100];
				g_snprintf(s_name, sizeof(s_name), "VideoRoom %"SCNu64, videoroom->room_id);
				answer->s_name = g_strdup(s_name);
				/* Which media are REALLY available? (some may have been rejected) */
				participant->audio = FALSE;
				participant->video = FALSE;
				participant->data = FALSE;
				temp = answer->m_lines;
				while(temp) {
					janus_sdp_mline *m = (janus_sdp_mline *)temp->data;
					if(m->type == JANUS_SDP_AUDIO && m->port > 0 && m->direction != JANUS_SDP_INACTIVE) {
						participant->audio = TRUE;
					} else if(m->type == JANUS_SDP_VIDEO && m->port > 0 && m->direction != JANUS_SDP_INACTIVE) {
						participant->video = TRUE;
					} else if(m->type == JANUS_SDP_APPLICATION && m->port > 0) {
						participant->data = TRUE;
					}
					temp = temp->next;
				}
				JANUS_LOG(LOG_VERB, "Per the answer, the publisher %s going to send an audio stream\n", participant->audio ? "is" : "is NOT");
				JANUS_LOG(LOG_VERB, "Per the answer, the publisher %s going to send a video stream\n", participant->video ? "is" : "is NOT");
				JANUS_LOG(LOG_VERB, "Per the answer, the publisher %s going to open a data channel\n", participant->data ? "is" : "is NOT");
				/* Update the event with info on the codecs that we'll be handling */
				if(event) {
					if(participant->audio)
						json_object_set_new(event, "audio_codec", json_string(janus_videoroom_audiocodec_name(participant->acodec)));
					if(participant->video)
						json_object_set_new(event, "video_codec", json_string(janus_videoroom_videocodec_name(participant->vcodec)));
				}
				/* Also add a bandwidth SDP attribute if we're capping the bitrate in the room */
				if(participant->firefox) {	/* Don't add any b=AS attribute for Chrome */
					janus_sdp_mline *m = janus_sdp_mline_find(answer, JANUS_SDP_VIDEO);
					if(m != NULL && videoroom->bitrate > 0) {
						m->b_name = g_strdup("AS");
						m->b_value = (int)(videoroom->bitrate/1000);
					}
				}
				/* Add the extmap attributes, if needed */
				if(audio_level_extmap) {
					/* First of all, let's check if the extmap attribute had a direction */
					const char *direction = NULL;
					switch(audio_level_mdir) {
						case JANUS_SDP_SENDONLY:
							direction = "/recvonly";
							break;
						case JANUS_SDP_RECVONLY:
						case JANUS_SDP_INACTIVE:
							direction = "/inactive";
							break;
						default:
							direction = "";
							break;
					}
					janus_sdp_attribute *a = janus_sdp_attribute_create("extmap",
						"%d%s %s\r\n", participant->audio_level_extmap_id, direction, JANUS_RTP_EXTMAP_AUDIO_LEVEL);
					janus_sdp_attribute_add_to_mline(janus_sdp_mline_find(answer, JANUS_SDP_AUDIO), a);
				}
				if(video_orient_extmap) {
					/* First of all, let's check if the extmap attribute had a direction */
					const char *direction = NULL;
					switch(video_orient_mdir) {
						case JANUS_SDP_SENDONLY:
							direction = "/recvonly";
							break;
						case JANUS_SDP_RECVONLY:
						case JANUS_SDP_INACTIVE:
							direction = "/inactive";
							break;
						default:
							direction = "";
							break;
					}
					janus_sdp_attribute *a = janus_sdp_attribute_create("extmap",
						"%d%s %s\r\n", participant->video_orient_extmap_id, direction, JANUS_RTP_EXTMAP_VIDEO_ORIENTATION);
					janus_sdp_attribute_add_to_mline(janus_sdp_mline_find(answer, JANUS_SDP_VIDEO), a);
				}
				if(playout_delay_extmap) {
					/* First of all, let's check if the extmap attribute had a direction */
					const char *direction = NULL;
					switch(playout_delay_mdir) {
						case JANUS_SDP_SENDONLY:
							direction = "/recvonly";
							break;
						case JANUS_SDP_RECVONLY:
						case JANUS_SDP_INACTIVE:
							direction = "/inactive";
							break;
						default:
							direction = "";
							break;
					}
					janus_sdp_attribute *a = janus_sdp_attribute_create("extmap",
						"%d%s %s\r\n", participant->playout_delay_extmap_id, direction, JANUS_RTP_EXTMAP_PLAYOUT_DELAY);
					janus_sdp_attribute_add_to_mline(janus_sdp_mline_find(answer, JANUS_SDP_VIDEO), a);
				}
				/* Generate an SDP string we can send back to the publisher */
				char *answer_sdp = janus_sdp_write(answer);
				/* Now turn the SDP into what we'll send subscribers, using the static payload types for making switching easier */
				offer = janus_sdp_generate_offer(s_name, answer->c_addr,
					JANUS_SDP_OA_AUDIO, participant->audio,
					JANUS_SDP_OA_AUDIO_CODEC, janus_videoroom_audiocodec_name(participant->acodec),
					JANUS_SDP_OA_AUDIO_PT, janus_videoroom_audiocodec_pt(participant->acodec),
					JANUS_SDP_OA_AUDIO_DIRECTION, JANUS_SDP_SENDONLY,
					JANUS_SDP_OA_VIDEO, participant->video,
					JANUS_SDP_OA_VIDEO_CODEC, janus_videoroom_videocodec_name(participant->vcodec),
					JANUS_SDP_OA_VIDEO_PT, janus_videoroom_videocodec_pt(participant->vcodec),
					JANUS_SDP_OA_VIDEO_DIRECTION, JANUS_SDP_SENDONLY,
					JANUS_SDP_OA_DATA, participant->data,
					JANUS_SDP_OA_DONE);
				/* Add the extmap attributes, if needed */
				if(audio_level_extmap) {
					janus_sdp_attribute *a = janus_sdp_attribute_create("extmap",
						"%d %s\r\n", participant->audio_level_extmap_id, JANUS_RTP_EXTMAP_AUDIO_LEVEL);
					janus_sdp_attribute_add_to_mline(janus_sdp_mline_find(offer, JANUS_SDP_AUDIO), a);
				}
				if(video_orient_extmap) {
					janus_sdp_attribute *a = janus_sdp_attribute_create("extmap",
						"%d %s\r\n", participant->video_orient_extmap_id, JANUS_RTP_EXTMAP_VIDEO_ORIENTATION);
					janus_sdp_attribute_add_to_mline(janus_sdp_mline_find(offer, JANUS_SDP_VIDEO), a);
				}
				if(playout_delay_extmap) {
					janus_sdp_attribute *a = janus_sdp_attribute_create("extmap",
						"%d %s\r\n", participant->playout_delay_extmap_id, JANUS_RTP_EXTMAP_PLAYOUT_DELAY);
					janus_sdp_attribute_add_to_mline(janus_sdp_mline_find(offer, JANUS_SDP_VIDEO), a);
				}
				/* Generate an SDP string we can offer subscribers later on */
				char *offer_sdp = janus_sdp_write(offer);
				janus_sdp_free(offer);
				janus_sdp_free(answer);
				/* Is this room recorded? */
				janus_mutex_lock(&participant->rec_mutex);
				if(videoroom->record || participant->recording_active) {
					janus_videoroom_recorder_create(participant, participant->audio, participant->video, participant->data);
				}
				/* Is simulcasting involved */
				if(msg_simulcast && participant->vcodec == JANUS_VIDEOROOM_VP8) {
					JANUS_LOG(LOG_VERB, "Publisher is going to do simulcasting\n");
					participant->ssrc[0] = json_integer_value(json_object_get(msg_simulcast, "ssrc-0"));
					participant->ssrc[1] = json_integer_value(json_object_get(msg_simulcast, "ssrc-1"));
					participant->ssrc[2] = json_integer_value(json_object_get(msg_simulcast, "ssrc-2"));
				} else {
					/* No simulcasting involved */
					participant->ssrc[0] = 0;
					participant->ssrc[1] = 0;
					participant->ssrc[2] = 0;
				}
				janus_mutex_unlock(&participant->rec_mutex);
				/* Send the answer back to the publisher */
				JANUS_LOG(LOG_VERB, "Handling publisher: turned this into an '%s':\n%s\n", type, answer_sdp);
				json_t *jsep = json_pack("{ssss}", "type", type, "sdp", answer_sdp);
				g_free(answer_sdp);
				/* How long will the gateway take to push the event? */
				g_atomic_int_set(&session->hangingup, 0);
				gint64 start = janus_get_monotonic_time();
				int res = gateway->push_event(msg->handle, &janus_videoroom_plugin, msg->transaction, event, jsep);
				JANUS_LOG(LOG_VERB, "  >> Pushing event: %d (took %"SCNu64" us)\n", res, janus_get_monotonic_time()-start);
				/* Done */
				if(res != JANUS_OK) {
					/* TODO Failed to negotiate? We should remove this publisher */
					g_free(offer_sdp);
				} else {
					/* Store the participant's SDP for interested subscribers */
					participant->sdp = offer_sdp;
					/* We'll wait for the setup_media event before actually telling subscribers */
				}
				json_decref(event);
				json_decref(jsep);
				g_clear_pointer(&participant, janus_videoroom_publisher_dereference);
			}
		}
		g_clear_pointer(&participant, janus_videoroom_publisher_dereference);
		janus_videoroom_message_free(msg);

		continue;
		
error:
		{
			g_clear_pointer(&videoroom, janus_videoroom_room_dereference);
			g_clear_pointer(&participant, janus_videoroom_publisher_dereference);
			/* Prepare JSON error event */
			json_t *event = json_object();
			json_object_set_new(event, "videoroom", json_string("event"));
			json_object_set_new(event, "error_code", json_integer(error_code));
			json_object_set_new(event, "error", json_string(error_cause));
			int ret = gateway->push_event(msg->handle, &janus_videoroom_plugin, msg->transaction, event, NULL);
			JANUS_LOG(LOG_VERB, "  >> Pushing event: %d (%s)\n", ret, janus_get_api_error(ret));
			json_decref(event);
			janus_videoroom_message_free(msg);
		}
	}
	JANUS_LOG(LOG_VERB, "Leaving VideoRoom handler thread\n");
	return NULL;
}

/* Helper to quickly relay RTP packets from publishers to subscribers */
static void janus_videoroom_relay_rtp_packet(gpointer data, gpointer user_data) {
	janus_videoroom_rtp_relay_packet *packet = (janus_videoroom_rtp_relay_packet *)user_data;
	if(!packet || !packet->data || packet->length < 1) {
		JANUS_LOG(LOG_ERR, "Invalid packet...\n");
		return;
	}
	janus_videoroom_subscriber *subscriber = (janus_videoroom_subscriber *)data;
	if(!subscriber || !subscriber->session) {
		// JANUS_LOG(LOG_ERR, "Invalid session...\n");
		return;
	}
	if(subscriber->paused || subscriber->kicked) {
		// JANUS_LOG(LOG_ERR, "This subscriber paused the stream...\n");
		return;
	}
	janus_videoroom_session *session = subscriber->session;
	if(!session || !session->handle) {
		// JANUS_LOG(LOG_ERR, "Invalid session...\n");
		return;
	}
	if(!session->started) {
		// JANUS_LOG(LOG_ERR, "Streaming not started yet for this session...\n");
		return;
	}
	
	/* Make sure there hasn't been a publisher switch by checking the SSRC */
	if(packet->is_video) {
		/* Check if this subscriber is subscribed to this medium */
		if(!subscriber->video) {
			/* Nope, don't relay */
			return;
		}
		/* Check if there's any SVC info to take into account */
		if(packet->svc) {
			/* There is: check if this is a layer that can be dropped for this viewer
			 * Note: Following core inspired by the excellent job done by Sergio Garcia Murillo here:
			 * https://github.com/medooze/media-server/blob/master/src/vp9/VP9LayerSelector.cpp */
			gboolean override_mark_bit = FALSE, has_marker_bit = packet->data->markerbit;
			int temporal_layer = subscriber->temporal_layer;
			if(subscriber->target_temporal_layer > subscriber->temporal_layer) {
				/* We need to upscale */
				JANUS_LOG(LOG_HUGE, "We need to upscale temporally:\n");
				if(packet->ubit && packet->bbit && packet->temporal_layer <= subscriber->target_temporal_layer) {
					JANUS_LOG(LOG_HUGE, "  -- Upscaling temporal layer: %u --> %u\n",
						packet->temporal_layer, subscriber->target_temporal_layer);
					subscriber->temporal_layer = packet->temporal_layer;
					temporal_layer = subscriber->temporal_layer;
					/* Notify the viewer */
					json_t *event = json_object();
					json_object_set_new(event, "videoroom", json_string("event"));
					json_object_set_new(event, "room", json_integer(subscriber->room->room_id));
					json_object_set_new(event, "temporal_layer", json_integer(subscriber->temporal_layer));
					gateway->push_event(subscriber->session->handle, &janus_videoroom_plugin, NULL, event, NULL);
					json_decref(event);
				}
			} else if(subscriber->target_temporal_layer < subscriber->temporal_layer) {
				/* We need to downscale */
				JANUS_LOG(LOG_HUGE, "We need to downscale temporally:\n");
				if(packet->ebit) {
					JANUS_LOG(LOG_HUGE, "  -- Downscaling temporal layer: %u --> %u\n",
						subscriber->temporal_layer, subscriber->target_temporal_layer);
					subscriber->temporal_layer = subscriber->target_temporal_layer;
					/* Notify the viewer */
					json_t *event = json_object();
					json_object_set_new(event, "videoroom", json_string("event"));
					json_object_set_new(event, "room", json_integer(subscriber->room->room_id));
					json_object_set_new(event, "temporal_layer", json_integer(subscriber->temporal_layer));
					gateway->push_event(subscriber->session->handle, &janus_videoroom_plugin, NULL, event, NULL);
					json_decref(event);
				}
			}
			if(temporal_layer < packet->temporal_layer) {
				/* Drop the packet: update the context to make sure sequence number is increased normally later */
				JANUS_LOG(LOG_HUGE, "Dropping packet (temporal layer %d < %d)\n", temporal_layer, packet->temporal_layer);
				subscriber->context.v_base_seq++;
				return;
			}
			int spatial_layer = subscriber->spatial_layer;
			if(subscriber->target_spatial_layer > subscriber->spatial_layer) {
				JANUS_LOG(LOG_HUGE, "We need to upscale spatially:\n");
				/* We need to upscale */
				if(packet->pbit == 0 && packet->bbit && packet->spatial_layer == subscriber->spatial_layer+1) {
					JANUS_LOG(LOG_HUGE, "  -- Upscaling spatial layer: %u --> %u\n",
						packet->spatial_layer, subscriber->target_spatial_layer);
					subscriber->spatial_layer = packet->spatial_layer;
					spatial_layer = subscriber->spatial_layer;
					/* Notify the viewer */
					json_t *event = json_object();
					json_object_set_new(event, "videoroom", json_string("event"));
					json_object_set_new(event, "room", json_integer(subscriber->room->room_id));
					json_object_set_new(event, "spatial_layer", json_integer(subscriber->spatial_layer));
					gateway->push_event(subscriber->session->handle, &janus_videoroom_plugin, NULL, event, NULL);
					json_decref(event);
				}
			} else if(subscriber->target_spatial_layer < subscriber->spatial_layer) {
				/* We need to downscale */
				JANUS_LOG(LOG_HUGE, "We need to downscale spatially:\n");
				if(packet->ebit) {
					JANUS_LOG(LOG_HUGE, "  -- Downscaling spatial layer: %u --> %u\n",
						subscriber->spatial_layer, subscriber->target_spatial_layer);
					subscriber->spatial_layer = subscriber->target_spatial_layer;
					/* Notify the viewer */
					json_t *event = json_object();
					json_object_set_new(event, "videoroom", json_string("event"));
					json_object_set_new(event, "room", json_integer(subscriber->room->room_id));
					json_object_set_new(event, "spatial_layer", json_integer(subscriber->spatial_layer));
					gateway->push_event(subscriber->session->handle, &janus_videoroom_plugin, NULL, event, NULL);
					json_decref(event);
				}
			}
			if(spatial_layer < packet->spatial_layer) {
				/* Drop the packet: update the context to make sure sequence number is increased normally later */
				JANUS_LOG(LOG_HUGE, "Dropping packet (spatial layer %d < %d)\n", spatial_layer, packet->spatial_layer);
				subscriber->context.v_base_seq++;
				return;
			} else if(packet->ebit && spatial_layer == packet->spatial_layer) {
				/* If we stop at layer 0, we need a marker bit now, as the one from layer 1 will not be received */
				override_mark_bit = TRUE;
			}
			/* If we got here, we can send the frame: this doesn't necessarily mean it's
			 * one of the layers the user wants, as there may be dependencies involved */
			JANUS_LOG(LOG_HUGE, "Sending packet (spatial=%d, temporal=%d)\n",
				packet->spatial_layer, packet->temporal_layer);
			/* Fix sequence number and timestamp (publisher switching may be involved) */
			janus_rtp_header_update(packet->data, &subscriber->context, TRUE, 4500);
			if(override_mark_bit && !has_marker_bit) {
				packet->data->markerbit = 1;
			}
			if(gateway != NULL)
				gateway->relay_rtp(session->handle, packet->is_video, (char *)packet->data, packet->length);
			if(override_mark_bit && !has_marker_bit) {
				packet->data->markerbit = 0;
			}
			/* Restore the timestamp and sequence number to what the publisher set them to */
			packet->data->timestamp = htonl(packet->timestamp);
			packet->data->seq_number = htons(packet->seq_number);
		} else if(packet->ssrc[0] != 0) {
			/* Handle simulcast: don't relay if it's not the SSRC we wanted to handle */
			uint32_t ssrc = ntohl(packet->data->ssrc);
			int plen = 0;
			char *payload = janus_rtp_payload((char *)packet->data, packet->length, &plen);
			if(payload == NULL)
				return;
			gboolean switched = FALSE;
			if(subscriber->substream != subscriber->substream_target) {
				/* There has been a change: let's wait for a keyframe on the target */
				int step = (subscriber->substream < 1 && subscriber->substream_target == 2);
				if(ssrc == packet->ssrc[subscriber->substream_target] || (step && ssrc == packet->ssrc[step])) {
					//~ if(janus_vp8_is_keyframe(payload, plen)) {
						uint32_t ssrc_old = 0;
						if(subscriber->substream != -1)
							ssrc_old = packet->ssrc[subscriber->substream];
						JANUS_LOG(LOG_VERB, "Received keyframe on SSRC %"SCNu32", switching (was %"SCNu32")\n", ssrc, ssrc_old);
						subscriber->substream = (ssrc == packet->ssrc[subscriber->substream_target] ? subscriber->substream_target : step);;
						switched = TRUE;
						/* Notify the viewer */
						json_t *event = json_object();
						json_object_set_new(event, "videoroom", json_string("event"));
						json_object_set_new(event, "room", json_integer(subscriber->room->room_id));
						json_object_set_new(event, "substream", json_integer(subscriber->substream));
						gateway->push_event(subscriber->session->handle, &janus_videoroom_plugin, NULL, event, NULL);
						json_decref(event);
					//~ } else {
						//~ JANUS_LOG(LOG_WARN, "Not a keyframe on SSRC %"SCNu32" yet, waiting before switching\n", ssrc);
					//~ }
				}
			}
			/* If we haven't received our desired substream yet, let's drop temporarily */
			if(subscriber->last_relayed == 0) {
				/* Let's start slow */
				subscriber->last_relayed = janus_get_monotonic_time();
			} else {
				/* Check if 250ms went by with no packet relayed */
				gint64 now = janus_get_monotonic_time();
				if(now-subscriber->last_relayed >= 250000) {
					subscriber->last_relayed = now;
					int substream = subscriber->substream-1;
					if(substream < 0)
						substream = 0;
					if(subscriber->substream != substream) {
						JANUS_LOG(LOG_WARN, "No packet received on substream %d for a while, falling back to %d\n",
							subscriber->substream, substream);
						subscriber->substream = substream;
						/* Send a PLI */
						JANUS_LOG(LOG_VERB, "Just (re-)enabled video, sending a PLI to recover it\n");
						char rtcpbuf[12];
						memset(rtcpbuf, 0, 12);
						janus_rtcp_pli((char *)&rtcpbuf, 12);
						if(subscriber->feed && subscriber->feed->session && subscriber->feed->session->handle)
							gateway->relay_rtcp(subscriber->feed->session->handle, 1, rtcpbuf, 12);
						/* Notify the viewer */
						json_t *event = json_object();
						json_object_set_new(event, "videoroom", json_string("event"));
						json_object_set_new(event, "room", json_integer(subscriber->room->room_id));
						json_object_set_new(event, "substream", json_integer(subscriber->substream));
						gateway->push_event(subscriber->session->handle, &janus_videoroom_plugin, NULL, event, NULL);
						json_decref(event);
					}
				}
			}
			if(ssrc != packet->ssrc[subscriber->substream]) {
				JANUS_LOG(LOG_HUGE, "Dropping packet (it's from SSRC %"SCNu32", but we're only relaying SSRC %"SCNu32" now\n",
					ssrc, packet->ssrc[subscriber->substream]);
				return;
			}
			subscriber->last_relayed = janus_get_monotonic_time();
			/* Check if there's any temporal scalability to take into account */
			uint16_t picid = 0;
			uint8_t tlzi = 0;
			uint8_t tid = 0;
			uint8_t ybit = 0;
			uint8_t keyidx = 0;
			if(janus_vp8_parse_descriptor(payload, plen, &picid, &tlzi, &tid, &ybit, &keyidx) == 0) {
				//~ JANUS_LOG(LOG_WARN, "%"SCNu16", %u, %u, %u, %u\n", picid, tlzi, tid, ybit, keyidx);
				if(subscriber->templayer != subscriber->templayer_target) {
					/* FIXME We should be smarter in deciding when to switch */
					subscriber->templayer = subscriber->templayer_target;
					/* Notify the user */
					json_t *event = json_object();
					json_object_set_new(event, "videoroom", json_string("event"));
					json_object_set_new(event, "room", json_integer(subscriber->room->room_id));
					json_object_set_new(event, "temporal", json_integer(subscriber->templayer));
					gateway->push_event(subscriber->session->handle, &janus_videoroom_plugin, NULL, event, NULL);
					json_decref(event);
				}
				if(tid > subscriber->templayer) {
					JANUS_LOG(LOG_HUGE, "Dropping packet (it's temporal layer %d, but we're capping at %d)\n",
						tid, subscriber->templayer);
					/* We increase the base sequence number, or there will be gaps when delivering later */
					subscriber->context.v_base_seq++;
					return;
				}
			}
			/* If we got here, update the RTP header and send the packet */
			janus_rtp_header_update(packet->data, &subscriber->context, TRUE, 4500);
			char vp8pd[6];
			memcpy(vp8pd, payload, sizeof(vp8pd));
			janus_vp8_simulcast_descriptor_update(payload, plen, &subscriber->simulcast_context, switched);
			/* Send the packet */
			if(gateway != NULL)
				gateway->relay_rtp(session->handle, packet->is_video, (char *)packet->data, packet->length);
			/* Restore the timestamp and sequence number to what the publisher set them to */
			packet->data->timestamp = htonl(packet->timestamp);
			packet->data->seq_number = htons(packet->seq_number);
			/* Restore the original payload descriptor as well, as it will be needed by the next viewer */
			memcpy(payload, vp8pd, sizeof(vp8pd));
		} else {
			/* Fix sequence number and timestamp (publisher switching may be involved) */
			janus_rtp_header_update(packet->data, &subscriber->context, TRUE, 4500);
			/* Send the packet */
			if(gateway != NULL)
				gateway->relay_rtp(session->handle, packet->is_video, (char *)packet->data, packet->length);
			/* Restore the timestamp and sequence number to what the publisher set them to */
			packet->data->timestamp = htonl(packet->timestamp);
			packet->data->seq_number = htons(packet->seq_number);
		}
	} else {
		/* Check if this subscriber is subscribed to this medium */
		if(!subscriber->audio) {
			/* Nope, don't relay */
			return;
		}
		/* Fix sequence number and timestamp (publisher switching may be involved) */
		janus_rtp_header_update(packet->data, &subscriber->context, FALSE, 960);
		/* Send the packet */
		if(gateway != NULL)
			gateway->relay_rtp(session->handle, packet->is_video, (char *)packet->data, packet->length);
		/* Restore the timestamp and sequence number to what the publisher set them to */
		packet->data->timestamp = htonl(packet->timestamp);
		packet->data->seq_number = htons(packet->seq_number);
	}

	return;
}

static void janus_videoroom_relay_data_packet(gpointer data, gpointer user_data) {
	char *text = (char *)user_data;
	janus_videoroom_subscriber *subscriber = (janus_videoroom_subscriber *)data;
	if(!subscriber || !subscriber->session || !subscriber->data || subscriber->paused) {
		return;
	}
	janus_videoroom_session *session = subscriber->session;
	if(!session || !session->handle) {
		return;
	}
	if(!session->started) {
		return;
	}
	if(gateway != NULL && text != NULL) {
		JANUS_LOG(LOG_VERB, "Forwarding DataChannel message (%zu bytes) to viewer: %s\n", strlen(text), text);
		gateway->relay_data(session->handle, text, strlen(text));
	}
	return;
}<|MERGE_RESOLUTION|>--- conflicted
+++ resolved
@@ -1303,7 +1303,6 @@
 		janus_videoroom_hangup_media(handle);
 		if(session->participant_type == janus_videoroom_p_type_publisher) {
 			/* Get rid of publisher */
-<<<<<<< HEAD
 			janus_mutex_lock(&session->mutex);
 			janus_videoroom_publisher *p = (janus_videoroom_publisher *)session->participant;
 			if(p)
@@ -1318,25 +1317,6 @@
 			}
 			janus_videoroom_publisher_destroy(p);
 			g_clear_pointer(&p, janus_videoroom_publisher_dereference);
-=======
-			janus_videoroom_participant *participant = (janus_videoroom_participant *)session->participant;
-			participant->audio = FALSE;
-			participant->video = FALSE;
-			participant->data = FALSE;
-			participant->acodec = JANUS_VIDEOROOM_NOAUDIO;
-			participant->vcodec = JANUS_VIDEOROOM_NOVIDEO;
-			participant->audio_pt = -1;
-			participant->video_pt = -1;
-			participant->audio_active = FALSE;
-			participant->video_active = FALSE;
-			participant->data_active = FALSE;
-			participant->recording_active = FALSE;
-			if(participant->recording_base)
-				g_free(participant->recording_base);
-			participant->recording_base = NULL;
-			session->participant_type = janus_videoroom_p_type_none;
-			janus_videoroom_leave_or_unpublish(participant, TRUE, FALSE);
->>>>>>> e7ca9676
 		} else if(session->participant_type == janus_videoroom_p_type_subscriber) {
 			janus_videoroom_subscriber *s = (janus_videoroom_subscriber *)session->participant;
 			session->participant = NULL;
@@ -3593,53 +3573,9 @@
 				publisher->bitrate = publisher->room->bitrate;
 				publisher->subscribers = NULL;
 				publisher->subscriptions = NULL;
-<<<<<<< HEAD
 				janus_mutex_init(&publisher->subscribers_mutex);
-				publisher->audio_pt = OPUS_PT;
-				switch(publisher->room->acodec) {
-					case JANUS_VIDEOROOM_OPUS:
-						publisher->audio_pt = OPUS_PT;
-						break;
-					case JANUS_VIDEOROOM_ISAC_32K:
-						publisher->audio_pt = ISAC32_PT;
-						break;
-					case JANUS_VIDEOROOM_ISAC_16K:
-						publisher->audio_pt = ISAC16_PT;
-						break;
-					case JANUS_VIDEOROOM_PCMU:
-						publisher->audio_pt = PCMU_PT;
-						break;
-					case JANUS_VIDEOROOM_PCMA:
-						publisher->audio_pt = PCMA_PT;
-						break;
-					case JANUS_VIDEOROOM_G722:
-						publisher->audio_pt = G722_PT;
-						break;
-					default:
-						/* Shouldn't happen */
-						publisher->audio_pt = OPUS_PT;
-						break;
-				}
-				switch(publisher->room->vcodec) {
-					case JANUS_VIDEOROOM_VP8:
-						publisher->video_pt = VP8_PT;
-						break;
-					case JANUS_VIDEOROOM_VP9:
-						publisher->video_pt = VP9_PT;
-						break;
-					case JANUS_VIDEOROOM_H264:
-						publisher->video_pt = H264_PT;
-						break;
-					default:
-						/* Shouldn't happen */
-						publisher->video_pt = VP8_PT;
-						break;
-				}
-=======
-				janus_mutex_init(&publisher->listeners_mutex);
 				publisher->audio_pt = -1;	/* We'll deal with this later */
 				publisher->video_pt = -1;	/* We'll deal with this later */
->>>>>>> e7ca9676
 				publisher->audio_ssrc = janus_random_uint32();
 				publisher->video_ssrc = janus_random_uint32();
 				publisher->audio_level_extmap_id = 0;
@@ -4365,27 +4301,22 @@
 				/* Unsubscribe from the previous publisher */
 				janus_videoroom_publisher *prev_feed = subscriber->feed;
 				if(prev_feed) {
-<<<<<<< HEAD
-					janus_mutex_lock(&prev_feed->subscribers_mutex);
-					prev_feed->subscribers = g_slist_remove(prev_feed->subscribers, subscriber);
-					janus_mutex_unlock(&prev_feed->subscribers_mutex);
-					janus_refcount_decrease(&prev_feed->session->ref);
-					g_clear_pointer(&subscriber->feed, janus_videoroom_publisher_dereference);
-=======
 					/* ... but make sure the codecs are compliant first */
 					if(publisher->acodec != prev_feed->acodec || publisher->vcodec != prev_feed->vcodec) {
-						listener->paused = paused;
+						janus_refcount_decrease(&publisher->session->ref);
+						janus_refcount_decrease(&publisher->ref);
+						subscriber->paused = paused;
 						JANUS_LOG(LOG_ERR, "The two publishers are not using the same codecs, can't switch\n");
 						error_code = JANUS_VIDEOROOM_ERROR_INVALID_SDP;
 						g_snprintf(error_cause, 512, "The two publishers are not using the same codecs, can't switch");
 						goto error;
 					}
 					/* Go on */
-					janus_mutex_lock(&prev_feed->listeners_mutex);
-					prev_feed->listeners = g_slist_remove(prev_feed->listeners, listener);
-					janus_mutex_unlock(&prev_feed->listeners_mutex);
-					listener->feed = NULL;
->>>>>>> e7ca9676
+					janus_mutex_lock(&prev_feed->subscribers_mutex);
+					prev_feed->subscribers = g_slist_remove(prev_feed->subscribers, subscriber);
+					janus_mutex_unlock(&prev_feed->subscribers_mutex);
+					janus_refcount_decrease(&prev_feed->session->ref);
+					g_clear_pointer(&subscriber->feed, janus_videoroom_publisher_dereference);
 				}
 				/* Subscribe to the new one */
 				subscriber->audio = audio ? json_is_true(audio) : TRUE;	/* True by default */
