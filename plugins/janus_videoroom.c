--- conflicted
+++ resolved
@@ -307,13 +307,8 @@
 
 typedef enum janus_videoroom_p_type {
 	janus_videoroom_p_type_none = 0,
-<<<<<<< HEAD
 	janus_videoroom_p_type_subscriber,			/* Generic subscriber */
 	janus_videoroom_p_type_publisher,			/* Participant (for receiving events) and optionally publisher */
-=======
-	janus_videoroom_p_type_subscriber,			/* Generic listener/subscriber */
-	janus_videoroom_p_type_publisher,			/* Participant/publisher */
->>>>>>> 3e1b4d99
 } janus_videoroom_p_type;
 
 typedef struct janus_videoroom_message {
@@ -517,14 +512,9 @@
 	janus_rtp_switching_context context;	/* Needed in case there are publisher switches on this subscriber */
 	gboolean audio, video, data;		/* Whether audio, video and/or data must be sent to this publisher */
 	gboolean paused;
-<<<<<<< HEAD
 	volatile gint destroyed;
 	janus_refcount ref;
 } janus_videoroom_subscriber;
-=======
-} janus_videoroom_listener;
-static void janus_videoroom_listener_free(janus_videoroom_listener *l);
->>>>>>> 3e1b4d99
 
 typedef struct janus_videoroom_rtp_relay_packet {
 	rtp_header *data;
@@ -534,7 +524,6 @@
 	uint16_t seq_number;
 } janus_videoroom_rtp_relay_packet;
 
-<<<<<<< HEAD
 
 /* Freeing stuff */
 static void janus_videoroom_subscriber_dereference(janus_videoroom_subscriber *s) {
@@ -649,99 +638,6 @@
 	g_free(msg);
 }
 
-
-/* SDP offer/answer templates */
-#define OPUS_PT	111
-#define ISAC32_PT	104
-#define ISAC16_PT	103
-#define PCMU_PT	0
-#define PCMA_PT	8
-#define VP8_PT		100
-#define VP9_PT		101
-#define H264_PT	107
-#define sdp_template \
-		"v=0\r\n" \
-		"o=- %"SCNu64" %"SCNu64" IN IP4 127.0.0.1\r\n"	/* We need current time here */ \
-		"s=%s\r\n"							/* Video room name */ \
-		"t=0 0\r\n" \
-		"%s%s%s"				/* Audio, video and/or data channel m-lines */
-#define sdp_a_template_opus \
-		"m=audio 1 RTP/SAVPF %d\r\n"		/* Opus payload type */ \
-		"c=IN IP4 1.1.1.1\r\n" \
-		"a=%s\r\n"							/* Media direction */ \
-		"a=rtpmap:%d opus/48000/2\r\n"		/* Opus payload type */ \
-		"%s"								/* extmap(s), if any */
-#define sdp_a_template_isac32 \
-		"m=audio 1 RTP/SAVPF %d\r\n"		/* ISAC32_PT payload type */ \
-		"c=IN IP4 1.1.1.1\r\n" \
-		"a=%s\r\n"							/* Media direction */ \
-		"a=rtpmap:%d ISAC/32000\r\n"		/* ISAC32_PT payload type */ \
-		"%s"								/* extmap(s), if any */
-#define sdp_a_template_isac16 \
-		"m=audio 1 RTP/SAVPF %d\r\n"		/* ISAC16_PT payload type */ \
-		"c=IN IP4 1.1.1.1\r\n" \
-		"a=%s\r\n"							/* Media direction */ \
-		"a=rtpmap:%d ISAC/16000\r\n"		/* ISAC16_PT payload type */ \
-		"%s"								/* extmap(s), if any */
-#define sdp_a_template_pcmu \
-		"m=audio 1 RTP/SAVPF %d\r\n"		/* PCMU_PT payload type */ \
-		"c=IN IP4 1.1.1.1\r\n" \
-		"a=%s\r\n"							/* Media direction */ \
-		"a=rtpmap:%d PCMU/8000\r\n"		    /* PCMU_PT payload type */ \
-		"%s"								/* extmap(s), if any */
-#define sdp_a_template_pcma \
-		"m=audio 1 RTP/SAVPF %d\r\n"		/* PCMA_PT payload type */ \
-		"c=IN IP4 1.1.1.1\r\n" \
-		"a=%s\r\n"							/* Media direction */ \
-		"a=rtpmap:%d PCMA/8000\r\n"		    /* PCMA_PT payload type */ \
-		"%s"								/* extmap(s), if any */
-#define sdp_v_template_vp8 \
-		"m=video 1 RTP/SAVPF %d\r\n"		/* VP8 payload type */ \
-		"c=IN IP4 1.1.1.1\r\n" \
-		"b=AS:%d\r\n"						/* Bandwidth */ \
-		"a=%s\r\n"							/* Media direction */ \
-		"a=rtpmap:%d VP8/90000\r\n"			/* VP8 payload type */ \
-		"a=rtcp-fb:%d ccm fir\r\n"			/* VP8 payload type */ \
-		"a=rtcp-fb:%d nack\r\n"				/* VP8 payload type */ \
-		"a=rtcp-fb:%d nack pli\r\n"			/* VP8 payload type */ \
-		"a=rtcp-fb:%d goog-remb\r\n"		/* VP8 payload type */ \
-		"%s"								/* extmap(s), if any */
-#define sdp_v_template_vp9 \
-		"m=video 1 RTP/SAVPF %d\r\n"		/* VP9 payload type */ \
-		"c=IN IP4 1.1.1.1\r\n" \
-		"b=AS:%d\r\n"						/* Bandwidth */ \
-		"a=%s\r\n"							/* Media direction */ \
-		"a=rtpmap:%d VP9/90000\r\n"			/* VP9 payload type */ \
-		"a=rtcp-fb:%d ccm fir\r\n"			/* VP9 payload type */ \
-		"a=rtcp-fb:%d nack\r\n"				/* VP9 payload type */ \
-		"a=rtcp-fb:%d nack pli\r\n"			/* VP9 payload type */ \
-		"a=rtcp-fb:%d goog-remb\r\n"		/* VP9 payload type */ \
-		"%s"								/* extmap(s), if any */
-#define sdp_v_template_h264 \
-		"m=video 1 RTP/SAVPF %d\r\n"		/* H264 payload type */ \
-		"c=IN IP4 1.1.1.1\r\n" \
-		"b=AS:%d\r\n"						/* Bandwidth */ \
-		"a=%s\r\n"							/* Media direction */ \
-		"a=rtpmap:%d H264/90000\r\n"		/* H264 payload type */ \
-		"a=fmtp:%d profile-level-id=42e01f;packetization-mode=1\r\n" \
-		"a=rtcp-fb:%d ccm fir\r\n"			/* H264 payload type */ \
-		"a=rtcp-fb:%d nack\r\n"				/* H264 payload type */ \
-		"a=rtcp-fb:%d nack pli\r\n"			/* H264 payload type */ \
-		"a=rtcp-fb:%d goog-remb\r\n"		/* H264 payload type */ \
-		"%s"								/* extmap(s), if any */
-#ifdef HAVE_SCTP
-#define sdp_d_template \
-		"m=application 1 DTLS/SCTP 5000\r\n" \
-		"c=IN IP4 1.1.1.1\r\n" \
-		"a=sctpmap:5000 webrtc-datachannel 16\r\n"
-#else
-#define sdp_d_template \
-		"m=application 0 DTLS/SCTP 0\r\n" \
-		"c=IN IP4 1.1.1.1\r\n"
-#endif
-
-=======
->>>>>>> 3e1b4d99
 
 /* Error codes */
 #define JANUS_VIDEOROOM_ERROR_UNKNOWN_ERROR		499
@@ -764,11 +660,7 @@
 #define JANUS_VIDEOROOM_ERROR_INVALID_SDP		437
 
 
-<<<<<<< HEAD
 static guint32 janus_videoroom_rtp_forwarder_add_helper(janus_videoroom_publisher *p,
-=======
-static guint32 janus_videoroom_rtp_forwarder_add_helper(janus_videoroom_participant *p,
->>>>>>> 3e1b4d99
 		const gchar* host, int port, int pt, uint32_t ssrc, gboolean is_video, gboolean is_data) {
 	if(!p || !host) {
 		return 0;
@@ -793,113 +685,11 @@
 	return stream_id;
 }
 
-<<<<<<< HEAD
 static void janus_videoroom_rtp_forwarder_free_helper(gpointer data) {
 	if(data) {
 		janus_videoroom_rtp_forwarder* forward = (janus_videoroom_rtp_forwarder*)data;
 		g_free(forward);
 		forward = NULL;
-=======
-
-/* Convenience function for freeing a session */
-static void session_free(gpointer data) {
-	if(data) {
-		janus_videoroom_session* session = (janus_videoroom_session*)data;
-		switch(session->participant_type) {
-		case janus_videoroom_p_type_publisher: 
-			janus_videoroom_participant_free(session->participant);
-			break;   
-		case janus_videoroom_p_type_subscriber:
-			janus_videoroom_listener_free(session->participant);
-			break;
-		default:
-			break;
-		}
-		session->handle = NULL;
-		g_free(session);
-		session = NULL;
-	}
-}
-
-static void janus_videoroom_rtp_forwarder_free_helper(gpointer data) {
-	if(data) {
-		janus_videoroom_rtp_forwarder* forward = (janus_videoroom_rtp_forwarder*)data;
-		if(forward) {
-			g_free(forward);
-			forward = NULL;
-		}
-	}
-}
-
-/* Convenience wrapper function for session_free that corresponds to GHRFunc() format for hash table cleanup */
-static gboolean session_hash_table_remove(gpointer key, gpointer value, gpointer not_used) {
-	if(value) {
-		session_free(value);
-	}
-	return TRUE;
-}
-
-/* VideoRoom watchdog/garbage collector (sort of) */
-static void *janus_videoroom_watchdog(void *data) {
-	JANUS_LOG(LOG_INFO, "VideoRoom watchdog started\n");
-	gint64 now = 0, room_now = 0;
-	while(g_atomic_int_get(&initialized) && !g_atomic_int_get(&stopping)) {
-		janus_mutex_lock(&sessions_mutex);
-		/* Iterate on all the participants/listeners and check if we need to remove any of them */
-		now = janus_get_monotonic_time();
-		if(old_sessions != NULL) {
-			GList *sl = old_sessions;
-			JANUS_LOG(LOG_HUGE, "Checking %d old VideoRoom sessions...\n", g_list_length(old_sessions));
-			while(sl) {
-				janus_videoroom_session *session = (janus_videoroom_session *)sl->data;
-				/* If we are stopping, their is no point to continue to iterate */
-				if(!initialized || stopping) {
-					break;
-				}
-				if(!session) {
-					sl = sl->next;
-					continue;
-				}
-				if(now-session->destroyed >= 5*G_USEC_PER_SEC) {
-					/* We're lazy and actually get rid of the stuff only after a few seconds */
-					JANUS_LOG(LOG_VERB, "Freeing old VideoRoom session\n");
-					GList *rm = sl->next;
-					old_sessions = g_list_delete_link(old_sessions, sl);
-					sl = rm;
-					g_hash_table_steal(sessions, session->handle);
-					session_free(session);
-					continue;
-				}
-				sl = sl->next;
-			}
-		}
-		janus_mutex_unlock(&sessions_mutex);
-		janus_mutex_lock(&rooms_mutex);
-		if(old_rooms != NULL) {
-			GList *rl = old_rooms;
-			room_now = janus_get_monotonic_time();
-			while(rl) {
-				janus_videoroom* room = (janus_videoroom*)rl->data;
-				if(!initialized || stopping){
-					break;
-				}
-				if(!room) {
-					rl = rl->next;
-					continue;
-				}
-				if(room_now - room->destroyed >= 5*G_USEC_PER_SEC) {
-					GList *rm = rl->next;
-					old_rooms = g_list_delete_link(old_rooms, rl);
-					rl = rm;
-					g_hash_table_remove(rooms, &room->room_id);
-					continue;
-				}
-				rl = rl->next;
-			}
-		}
-		janus_mutex_unlock(&rooms_mutex);
-		g_usleep(500000);
->>>>>>> 3e1b4d99
 	}
 }
 
@@ -1282,16 +1072,12 @@
 			janus_videoroom_publisher_destroy(p);
 			g_clear_pointer(&p, janus_videoroom_publisher_dereference);
 		} else if(session->participant_type == janus_videoroom_p_type_subscriber) {
-<<<<<<< HEAD
 			janus_videoroom_subscriber *s = (janus_videoroom_subscriber *)session->participant;
 			session->participant = NULL;
 			if(s->room) {
 				janus_refcount_decrease(&s->room->ref);
 			}
 			janus_videoroom_subscriber_destroy(s);
-=======
-			/* Detaching this listener from its publisher is already done by hangup_media */
->>>>>>> 3e1b4d99
 		}
 		g_hash_table_remove(sessions, handle);
 	}
@@ -2217,7 +2003,7 @@
 			if(p->display)
 				json_object_set_new(pl, "display", json_string(p->display));
 			json_object_set_new(pl, "publisher", (p->sdp && p->session->started) ? json_true() : json_false());
-			if ((p->sdp && p->session->started)) {
+			if((p->sdp && p->session->started)) {
 				json_object_set_new(pl, "internal_audio_ssrc", json_integer(p->audio_ssrc));
 				json_object_set_new(pl, "internal_video_ssrc", json_integer(p->video_ssrc));
 			}
@@ -2869,119 +2655,6 @@
 			}
 		}
 		/* TODO Should we close the handle as well? */
-<<<<<<< HEAD
-	}
-}
-
-static void janus_videoroom_sdp_a_format(char *mline, int mline_size, janus_videoroom_audiocodec acodec, int pt, const char *audio_mode, gboolean extmap, int extmap_id) {
-	char audio_level_extmap[100];
-	if(extmap) {
-		/* We only negotiate support (if required) for a single audio extension, audio levels */
-		g_snprintf(audio_level_extmap, sizeof(audio_level_extmap),
-			"a=extmap:%d %s\r\n", extmap_id, JANUS_RTP_EXTMAP_AUDIO_LEVEL);
-	}
-	switch(acodec) {
-		case JANUS_VIDEOROOM_OPUS:
-			g_snprintf(mline, mline_size, sdp_a_template_opus,
-				pt,						/* Opus payload type */
-				audio_mode,
-				pt,						/* Opus payload type */
-				extmap ? audio_level_extmap : "");
-			break;
-		case JANUS_VIDEOROOM_ISAC_32K:
-			g_snprintf(mline, mline_size, sdp_a_template_isac32,
-				pt,						/* ISAC 32K payload type */
-				audio_mode,
-				pt, 					/* ISAC 32K payload type */
-				extmap ? audio_level_extmap : "");
-			break;
-		case JANUS_VIDEOROOM_ISAC_16K:
-			g_snprintf(mline, mline_size, sdp_a_template_isac16,
-				pt,						/* ISAC 16K payload type */
-				audio_mode,				/* The publisher gets a recvonly or inactive back */
-				pt,						/* ISAC 16K payload type */
-				extmap ? audio_level_extmap : "");
-			break;
-		case JANUS_VIDEOROOM_PCMU:
-			g_snprintf(mline, mline_size, sdp_a_template_pcmu,
-				pt,						/* PCMU payload type */
-				audio_mode,				/* The publisher gets a recvonly or inactive back */
-				pt,						/* PCMU payload type */
-				extmap ? audio_level_extmap : "");
-			break;
-		case JANUS_VIDEOROOM_PCMA:
-			g_snprintf(mline, mline_size, sdp_a_template_pcma,
-				pt,						/* PCMA payload type */
-				audio_mode,				/* The publisher gets a recvonly or inactive back */
-				pt,						/* PCMA payload type */
-				extmap ? audio_level_extmap : "");
-			break;
-		default:
-			/* Shouldn't happen */
-			mline[0] = '\0';
-			break;
-	}
-}
-
-static void janus_videoroom_sdp_v_format(char *mline, int mline_size, janus_videoroom_videocodec vcodec, int pt, int b, const char *video_mode,
-		gboolean vo_extmap, int vo_extmap_id, gboolean pd_extmap, int pd_extmap_id) {
-	char extmaps[200], temp[100];
-	memset(extmaps, 0, sizeof(extmaps));
-	memset(temp, 0, sizeof(temp));
-	if(vo_extmap) {
-		g_snprintf(temp, sizeof(temp),
-			"a=extmap:%d %s\r\n", vo_extmap_id, JANUS_RTP_EXTMAP_VIDEO_ORIENTATION);
-		g_strlcat(extmaps, temp, sizeof(extmaps));
-	}
-	if(pd_extmap) {
-		g_snprintf(temp, sizeof(temp),
-			"a=extmap:%d %s\r\n", pd_extmap_id, JANUS_RTP_EXTMAP_PLAYOUT_DELAY);
-		g_strlcat(extmaps, temp, sizeof(extmaps));
-	}
-	switch(vcodec) {
-		case JANUS_VIDEOROOM_VP8:
-			g_snprintf(mline, mline_size, sdp_v_template_vp8,
-				pt,							/* payload type */
-				b,							/* Bandwidth */
-				video_mode,					/* The publisher gets a recvonly or inactive back */
-				pt, 						/* payload type */
-				pt, 						/* payload type */
-				pt, 						/* payload type */
-				pt, 						/* payload type */
-				pt, 						/* payload type */
-				(vo_extmap || pd_extmap) ? extmaps : "");
-			break;
-		case JANUS_VIDEOROOM_VP9:
-			g_snprintf(mline, mline_size, sdp_v_template_vp9,
-				pt,							/* payload type */
-				b,							/* Bandwidth */
-				video_mode,					/* The publisher gets a recvonly or inactive back */
-				pt, 						/* payload type */
-				pt, 						/* payload type */
-				pt, 						/* payload type */
-				pt, 						/* payload type */
-				pt, 						/* payload type */
-				(vo_extmap || pd_extmap) ? extmaps : "");
-			break;
-		case JANUS_VIDEOROOM_H264:
-			g_snprintf(mline, mline_size, sdp_v_template_h264,
-				pt,							/* payload type */
-				b,							/* Bandwidth */
-				video_mode,					/* The publisher gets a recvonly or inactive back */
-				pt, 						/* payload type */
-				pt, 						/* payload type */
-				pt, 						/* payload type */
-				pt, 						/* payload type */
-				pt, 						/* payload type */
-				pt, 						/* payload type */
-				(vo_extmap || pd_extmap) ? extmaps : "");
-			break;
-		default:
-			/* Shouldn't happen */
-			mline[0] = '\0';
-			break;
-=======
->>>>>>> 3e1b4d99
 	}
 }
 
@@ -3330,7 +3003,6 @@
 						subscriber->video = FALSE;	/* ... unless the publisher isn't sending any video */
 					subscriber->data = data ? json_is_true(data) : TRUE;	/* True by default */
 					if(!publisher->data)
-<<<<<<< HEAD
 						subscriber->data = FALSE;	/* ... unless the publisher isn't sending any data */
 					subscriber->paused = TRUE;	/* We need an explicit start from the subscriber */
 					g_atomic_int_set(&subscriber->destroyed, 0);
@@ -3340,14 +3012,6 @@
 					janus_mutex_lock(&publisher->subscribers_mutex);
 					publisher->subscribers = g_slist_append(publisher->subscribers, subscriber);
 					janus_mutex_unlock(&publisher->subscribers_mutex);
-=======
-						listener->data = FALSE;	/* ... unless the publisher isn't sending any data */
-					listener->paused = TRUE;	/* We need an explicit start from the listener */
-					session->participant = listener;
-					janus_mutex_lock(&publisher->listeners_mutex);
-					publisher->listeners = g_slist_append(publisher->listeners, listener);
-					janus_mutex_unlock(&publisher->listeners_mutex);
->>>>>>> 3e1b4d99
 					event = json_object();
 					json_object_set_new(event, "videoroom", json_string("attached"));
 					json_object_set_new(event, "room", json_integer(subscriber->room->room_id));
@@ -3743,7 +3407,6 @@
 					gateway->notify_event(&janus_videoroom_plugin, session->handle, info);
 				}
 			} else if(!strcasecmp(request_text, "leave")) {
-<<<<<<< HEAD
 				guint64 room_id = subscriber && subscriber->room ? subscriber->room->room_id : 0;
 				/* Tell the core to tear down the PeerConnection, hangup_media will do the rest */
 				janus_videoroom_hangup_media(session->handle);
@@ -3752,18 +3415,6 @@
 				event = json_object();
 				json_object_set_new(event, "videoroom", json_string("event"));
 				json_object_set_new(event, "room", json_integer(room_id));
-=======
-				janus_videoroom_participant *publisher = listener->feed;
-				if(publisher != NULL) {
-					janus_mutex_lock(&publisher->listeners_mutex);
-					publisher->listeners = g_slist_remove(publisher->listeners, listener);
-					janus_mutex_unlock(&publisher->listeners_mutex);
-					listener->feed = NULL;
-				}
-				event = json_object();
-				json_object_set_new(event, "videoroom", json_string("event"));
-				json_object_set_new(event, "room", json_integer(listener->room->room_id));
->>>>>>> 3e1b4d99
 				json_object_set_new(event, "left", json_string("ok"));
 				session->started = FALSE;
 			} else {
@@ -3924,125 +3575,11 @@
 				JANUS_LOG(LOG_VERB, "Per the answer, the publisher %s going to send a video stream\n", participant->video ? "is" : "is NOT");
 				JANUS_LOG(LOG_VERB, "Per the answer, the publisher %s going to open a data channel\n", participant->data ? "is" : "is NOT");
 				/* Also add a bandwidth SDP attribute if we're capping the bitrate in the room */
-<<<<<<< HEAD
-				int b = 0;
-				if(participant->firefox)	/* Don't add any b=AS attribute for Chrome */
-					b = (int)(videoroom->bitrate/1000);
-				char sdp[1280], audio_mline[256], video_mline[512], data_mline[256];
-				char *newsdp = NULL;
-				int res = 0;
-				int pass = 0;
-				for(pass = 1; pass <= 2; pass++) {
-					if(pass == 2) {
-						/* Now turn the SDP into what we'll send subscribers, using the static payload types for making switching easier */
-						if(audio_mode && strcmp(audio_mode, "inactive"))
-							/* The publisher gets a recvonly or inactive back */
-							/* Subscribers gets a sendonly or inactive back */
-							audio_mode = "sendonly";
-						if(video_mode && strcmp(video_mode, "inactive"))
-							video_mode = "sendonly";
-					}
-					audio_mline[0] = '\0';
-					if(audio) {
-						int pt = -1;
-						switch(videoroom->acodec) {
-							case JANUS_VIDEOROOM_OPUS:
-								if(opus_pt >= 0)
-									pt = (pass == 1 ? opus_pt : OPUS_PT);
-								break;
-							case JANUS_VIDEOROOM_ISAC_32K:
-								if(isac32_pt >= 0)
-									pt = (pass == 1 ? isac32_pt : ISAC32_PT);
-								break;
-							case JANUS_VIDEOROOM_ISAC_16K:
-								if(isac16_pt >= 0)
-									pt = (pass == 1 ? isac16_pt : ISAC16_PT);
-								break;
-							case JANUS_VIDEOROOM_PCMU:
-								if(pcmu_pt >= 0)
-									pt = (pass == 1 ? pcmu_pt : PCMU_PT);
-								break;
-							case JANUS_VIDEOROOM_PCMA:
-								if(pcma_pt >= 0)
-									pt = (pass == 1 ? pcma_pt : PCMA_PT);
-								break;
-							default:
-								/* Shouldn't happen */
-								break;
-						}
-						if(pass == 1 && pt < 0)
-							JANUS_LOG(LOG_WARN, "Videoroom is forcing %s, but publisher didn't offer any... rejecting audio\n", janus_videoroom_audiocodec_name(videoroom->acodec));
-						if(pt >= 0) {
-							janus_videoroom_sdp_a_format(audio_mline, 256, videoroom->acodec, pt, audio_mode,
-								audio_level_extmap, participant->audio_level_extmap_id);
-						}
-						if(audio_mline[0] == '\0' && pass == 1) {
-							/* Remove "pass == 1" if the subscriber also should get a line with port=0. */
-							g_snprintf(audio_mline, 256, "m=audio 0 RTP/SAVPF 0\r\n");
-						}
-					}
-					video_mline[0] = '\0';
-					if(video) {
-						int pt = -1;
-						switch(videoroom->vcodec) {
-							case JANUS_VIDEOROOM_VP8:
-								if(vp8_pt >= 0)
-									pt = (pass == 1 ? vp8_pt : VP8_PT);
-								break;
-							case JANUS_VIDEOROOM_VP9:
-								if(vp9_pt >= 0)
-									pt = (pass == 1 ? vp9_pt : VP9_PT);
-								break;
-							case JANUS_VIDEOROOM_H264:
-								if(h264_pt >= 0)
-									pt = (pass == 1 ? h264_pt : H264_PT);
-								break;
-							default:
-								/* Shouldn't happen */
-								break;
-						}
-						if(pass == 1 && pt < 0)
-							JANUS_LOG(LOG_WARN, "Videoroom is forcing %s, but publisher didn't offer any... rejecting video\n", janus_videoroom_videocodec_name(videoroom->vcodec));
-						if(pt >= 0) {
-							janus_videoroom_sdp_v_format(video_mline, 512, videoroom->vcodec, pt, b,video_mode,
-								video_orient_extmap, participant->video_orient_extmap_id,
-								playout_delay_extmap, participant->playout_delay_extmap_id);
-						}
-						if(video_mline[0] == '\0' && pass == 1) {
-							/* Remove "pass == 1" if the subscriber also should get a line with port=0. */
-							g_snprintf(video_mline, 512, "m=video 0 RTP/SAVPF 0\r\n");
-						}
-					}
-					if(data) {
-						g_snprintf(data_mline, 256, sdp_d_template);
-					} else {
-						data_mline[0] = '\0';
-					}
-					g_snprintf(sdp, 1280, sdp_template,
-						janus_get_real_time(),			/* We need current time here */
-						janus_get_real_time(),			/* We need current time here */
-						participant->room->room_name,	/* Video room name */
-						audio_mline,					/* Audio m-line, if any */
-						video_mline,					/* Video m-line, if any */
-						data_mline);					/* Data channel m-line, if any */
-					newsdp = g_strdup(sdp);
-					if(video && b == 0) {
-						/* Remove useless bandwidth attribute */
-						newsdp = janus_string_replace(newsdp, "b=AS:0\r\n", "");
-					}
-					if(pass == 2)
-						break;
-					/* Is this room recorded? */
-					janus_mutex_lock(&participant->rec_mutex);
-					if(videoroom->record || participant->recording_active) {
-						janus_videoroom_recorder_create(participant, audio, video, data);
-=======
 				if(participant->firefox) {	/* Don't add any b=AS attribute for Chrome */
 					janus_sdp_mline *m = janus_sdp_mline_find(answer, JANUS_SDP_VIDEO);
 					if(m != NULL && videoroom->bitrate > 0) {
 						m->b_name = g_strdup("AS");
 						m->b_value = (int)(videoroom->bitrate/1000);
->>>>>>> 3e1b4d99
 					}
 				}
 				/* Add the extmap attributes, if needed */
@@ -4115,20 +3652,13 @@
 					/* TODO Failed to negotiate? We should remove this publisher */
 					g_free(offer_sdp);
 				} else {
-<<<<<<< HEAD
 					/* Store the participant's SDP for interested subscribers */
-					participant->sdp = newsdp;
+					participant->sdp = offer_sdp;
 					/* We'll wait for the setup_media event before actually telling subscribers */
-				}
-				g_clear_pointer(&participant, janus_videoroom_publisher_dereference);
-=======
-					/* Store the participant's SDP for interested listeners */
-					participant->sdp = offer_sdp;
-					/* We'll wait for the setup_media event before actually telling listeners */
 				}
 				json_decref(event);
 				json_decref(jsep);
->>>>>>> 3e1b4d99
+				g_clear_pointer(&participant, janus_videoroom_publisher_dereference);
 			}
 		}
 		g_clear_pointer(&participant, janus_videoroom_publisher_dereference);
@@ -4232,72 +3762,4 @@
 		gateway->relay_data(session->handle, text, strlen(text));
 	}
 	return;
-<<<<<<< HEAD
-=======
-}
-
-/* Helper to free janus_videoroom structs. */
-static void janus_videoroom_free(janus_videoroom *room) {
-	if(room) {
-		janus_mutex_lock(&room->participants_mutex);
-		g_free(room->room_name);
-		g_free(room->room_secret);
-		g_free(room->room_pin);
-		g_free(room->rec_dir);
-		g_hash_table_unref(room->participants);
-		g_hash_table_unref(room->private_ids);
-		g_hash_table_destroy(room->allowed);
-		janus_mutex_unlock(&room->participants_mutex);
-		janus_mutex_destroy(&room->participants_mutex);
-		g_free(room);
-		room = NULL;
-	}
-}
-
-static void janus_videoroom_listener_free(janus_videoroom_listener *l) {
-	JANUS_LOG(LOG_VERB, "Freeing listener\n");
-	g_free(l);
-}
-
-static void janus_videoroom_participant_free(janus_videoroom_participant *p) {
-	JANUS_LOG(LOG_VERB, "Freeing publisher\n");
-	g_free(p->display);
-	g_free(p->sdp);
-
-	if(p->arc) {
-		janus_recorder_free(p->arc);
-		p->arc = NULL;
-	}
-	if(p->vrc) {
-		janus_recorder_free(p->vrc);
-		p->vrc = NULL;
-	}
-	if(p->drc) {
-		janus_recorder_free(p->drc);
-		p->drc = NULL;
-	}
-
-	janus_mutex_lock(&p->listeners_mutex);
-	while(p->listeners) {
-		janus_videoroom_listener *l = (janus_videoroom_listener *)p->listeners->data;
-		if(l) {
-			p->listeners = g_slist_remove(p->listeners, l);
-			l->feed = NULL;
-		}
-	}
-	janus_mutex_unlock(&p->listeners_mutex);
-	janus_mutex_lock(&p->rtp_forwarders_mutex);
-	if(p->udp_sock > 0) {
-		close(p->udp_sock);
-		p->udp_sock = 0;
-	}
-	g_hash_table_destroy(p->rtp_forwarders);
-	p->rtp_forwarders = NULL;
-	janus_mutex_unlock(&p->rtp_forwarders_mutex);
-	g_slist_free(p->listeners);
-
-	janus_mutex_destroy(&p->listeners_mutex);
-	janus_mutex_destroy(&p->rtp_forwarders_mutex);
-	g_free(p);
->>>>>>> 3e1b4d99
 }