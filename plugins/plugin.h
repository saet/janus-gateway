--- conflicted
+++ resolved
@@ -169,11 +169,7 @@
  * gateway or it will crash.
  * 
  */
-<<<<<<< HEAD
 #define JANUS_PLUGIN_API_VERSION	9
-=======
-#define JANUS_PLUGIN_API_VERSION	8
->>>>>>> 6a998158
 
 /*! \brief Initialization of all plugin properties to NULL
  * 
