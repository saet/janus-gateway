--- conflicted
+++ resolved
@@ -31,11 +31,7 @@
 #include "config.h"
 #include "apierror.h"
 #include "debug.h"
-<<<<<<< HEAD
-#include "sdp.h"
-=======
 #include "rtcp.h"
->>>>>>> 9a872e85
 #include "auth.h"
 
 
