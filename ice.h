--- conflicted
+++ resolved
@@ -21,11 +21,8 @@
 #include <agent.h>
 
 #include "dtls.h"
-<<<<<<< HEAD
-=======
 #include "sctp.h"
 #include "rtcp.h"
->>>>>>> f9bc3076
 #include "utils.h"
 #include "plugins/plugin.h"
 
